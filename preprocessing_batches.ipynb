--- conflicted
+++ resolved
@@ -1,921 +1,890 @@
 {
- "cells": [
-  {
-   "cell_type": "code",
-   "execution_count": 1,
-   "metadata": {},
-   "outputs": [],
-   "source": [
-    "%matplotlib ipympl\n",
-    "import pandas as pd\n",
-    "import numpy as np\n",
-    "import seaborn as sns\n",
-    "import matplotlib.pyplot as plt\n",
-    "from sklearn.model_selection import TimeSeriesSplit\n",
-    "import pickle # to access dataframe faster than csv\n",
-    "import glob, re\n",
-    "import os\n",
-    "import csv\n",
-    "from pathlib import Path\n",
-    "import scipy as sp\n"
-   ]
-  },
-  {
-   "cell_type": "code",
-<<<<<<< HEAD
-   "execution_count": 5,
-=======
-   "execution_count": 2,
->>>>>>> 0c86c38b
-   "metadata": {},
-   "outputs": [],
-   "source": [
-    "import networkx\n",
-    "import torch_geometric\n",
-    "from torch_geometric.utils.convert import from_networkx"
-   ]
-  },
-  {
-   "cell_type": "markdown",
-   "metadata": {},
-   "source": [
-    "### Get LCLids to ignore due to limited data"
-   ]
-  },
-  {
-   "cell_type": "code",
-   "execution_count": 3,
-   "metadata": {},
-   "outputs": [
-    {
-     "name": "stdout",
-     "output_type": "stream",
-     "text": [
-      "Number of duplicates:  3\n",
-      "because of concatenating 4 batches. 1 id common between every 2 batches\n"
-     ]
-    },
-    {
-     "name": "stderr",
-     "output_type": "stream",
-     "text": [
-      "<>:17: SyntaxWarning: invalid escape sequence '\\D'\n",
-      "<>:17: SyntaxWarning: invalid escape sequence '\\D'\n",
-      "/var/folders/9k/wg_0_d_15d3_g61jr75crzp80000gn/T/ipykernel_1661/1794859936.py:17: SyntaxWarning: invalid escape sequence '\\D'\n",
-      "  windows_ri_all['LCLid'] = windows_ri_all['LCLid'].apply(lambda x: int(re.sub('\\D', '', x)))\n"
-     ]
-    }
+   "cells": [
+      {
+         "cell_type": "code",
+         "execution_count": 1,
+         "metadata": {},
+         "outputs": [],
+         "source": [
+            "%matplotlib ipympl\n",
+            "import pandas as pd\n",
+            "import numpy as np\n",
+            "import seaborn as sns\n",
+            "import matplotlib.pyplot as plt\n",
+            "from sklearn.model_selection import TimeSeriesSplit\n",
+            "import pickle # to access dataframe faster than csv\n",
+            "import glob, re\n",
+            "import os\n",
+            "import csv\n",
+            "from pathlib import Path\n",
+            "import scipy as sp\n"
+         ]
+      },
+      {
+         "cell_type": "code",
+         "execution_count": 5,
+         "metadata": {},
+         "outputs": [],
+         "source": [
+            "import networkx\n",
+            "import torch_geometric\n",
+            "from torch_geometric.utils.convert import from_networkx"
+         ]
+      },
+      {
+         "cell_type": "markdown",
+         "metadata": {},
+         "source": [
+            "### Get LCLids to ignore due to limited data"
+         ]
+      },
+      {
+         "cell_type": "code",
+         "execution_count": 3,
+         "metadata": {},
+         "outputs": [
+            {
+               "name": "stdout",
+               "output_type": "stream",
+               "text": [
+                  "Number of duplicates:  3\n",
+                  "because of concatenating 4 batches. 1 id common between every 2 batches\n"
+               ]
+            },
+            {
+               "name": "stderr",
+               "output_type": "stream",
+               "text": [
+                  "<>:17: SyntaxWarning: invalid escape sequence '\\D'\n",
+                  "<>:17: SyntaxWarning: invalid escape sequence '\\D'\n",
+                  "/var/folders/9k/wg_0_d_15d3_g61jr75crzp80000gn/T/ipykernel_1661/1794859936.py:17: SyntaxWarning: invalid escape sequence '\\D'\n",
+                  "  windows_ri_all['LCLid'] = windows_ri_all['LCLid'].apply(lambda x: int(re.sub('\\D', '', x)))\n"
+               ]
+            }
+         ],
+         "source": [
+            "file = open('preprocessed_dfs/batch_1_durations.pkl', 'rb')\n",
+            "df_b1 = pickle.load(file)\n",
+            "\n",
+            "file = open('preprocessed_dfs/batch_2_durations.pkl', 'rb')\n",
+            "df_b2 = pickle.load(file)\n",
+            "\n",
+            "file = open('preprocessed_dfs/batch_3_durations.pkl', 'rb')\n",
+            "df_b3 = pickle.load(file)\n",
+            "\n",
+            "file = open('preprocessed_dfs/batch_4_durations.pkl', 'rb')\n",
+            "df_b4 = pickle.load(file)\n",
+            "\n",
+            "windows_df_all = pd.concat([df_b1, df_b2, df_b3, df_b4])\n",
+            "\n",
+            "windows_df_all.sort_values(by=['Duration'], inplace = True)\n",
+            "windows_ri_all = windows_df_all.reset_index()\n",
+            "windows_ri_all['LCLid'] = windows_ri_all['LCLid'].apply(lambda x: int(re.sub('\\D', '', x)))\n",
+            "windows_ri_all.drop(columns = ['index'], inplace = True)\n",
+            "# drop duplicates\n",
+            "print('Number of duplicates: ', windows_ri_all.duplicated(subset=['LCLid']).sum())\n",
+            "print('because of concatenating 4 batches. 1 id common between every 2 batches')\n",
+            "windows_ri_uq = windows_ri_all.drop_duplicates(subset = ['LCLid']).copy()"
+         ]
+      },
+      {
+         "cell_type": "code",
+         "execution_count": 4,
+         "metadata": {},
+         "outputs": [],
+         "source": [
+            "# get the list of ignored MACid with zero duration.\n",
+            "ignored_ids=windows_ri_all[windows_ri_all['Duration']==pd.Timedelta(0)]['LCLid'] # ids with zero duration\n",
+            "ignored_MACs=[f'MAC{lclid:06d}' for lclid in ignored_ids] #"
+         ]
+      },
+      {
+         "cell_type": "markdown",
+         "metadata": {},
+         "source": [
+            "### Clean data "
+         ]
+      },
+      {
+         "cell_type": "code",
+         "execution_count": 28,
+         "metadata": {},
+         "outputs": [],
+         "source": [
+            "filenames = sorted(glob.glob('uk-smart-meter-data/LCL-June2015v2_*.csv'))\n",
+            "dest_path='uk-smart-meter-cleaned-imputed'"
+         ]
+      },
+      {
+         "cell_type": "code",
+         "execution_count": 29,
+         "metadata": {},
+         "outputs": [],
+         "source": [
+            "tot=0\n",
+            "tot_dropped=0\n",
+            "stdortou_dict={}\n",
+            "if True: # make this true for first time\n",
+            "    for filepath in filenames:\n",
+            "        filename = filepath.split('/')[-1].split('\\\\')[-1].split('.')[0] # uk-smart-meter-data\\LCL-June2015v2_0.csv >> LCL-June2015v2_0\n",
+            "        data = pd.read_csv(filepath)\n",
+            "        data['DateTime']=pd.to_datetime(data['DateTime'])\n",
+            "        data['minutes'] = data['DateTime'].dt.minute\n",
+            "        ## Remove readings not at exact 30 minute intervals.\n",
+            "        filtered_data=data[(data['minutes']==0) | (data['minutes']==30)].drop(columns=['minutes'])\n",
+            "\n",
+            "        ## Remove duplicates\n",
+            "        filtered_data=filtered_data.drop_duplicates(subset=['DateTime', 'LCLid'], keep='last',inplace=False)\n",
+            "\n",
+            "        ## Remove data outside 2012-2013\n",
+            "        filtered_data=filtered_data[(filtered_data['DateTime'].dt.year >= 2012) & (filtered_data['DateTime'].dt.year <= 2013)]\n",
+            "\n",
+            "        ## Ignore LCLids with limited data # remove the rows with LCLid duration 0\n",
+            "        filtered_data=filtered_data[~filtered_data['LCLid'].isin(ignored_MACs)]\n",
+            "\n",
+            "        for _, row in filtered_data.drop_duplicates(subset=['LCLid']).iterrows():\n",
+            "            lclid = row['LCLid']\n",
+            "            stdortou = row['stdorToU']\n",
+            "            if lclid not in stdortou_dict:\n",
+            "                stdortou_dict[lclid] = stdortou\n",
+            "\n",
+            "\n",
+            "        filtered_data=filtered_data.drop(columns=['stdorToU'])\n",
+            "        ## Save to CSV\n",
+            "        filtered_data.reset_index(drop=True,inplace=True)\n",
+            "        filtered_data.to_csv(os.path.join(dest_path,f\"{filename}-cleaned\"),index=False)\n",
+            "    stdortou_df=pd.DataFrame(list(stdortou_dict.items()),columns=['LCLid','stdorToU'])\n",
+            "    stdortou_df.to_csv(os.path.join(dest_path,'stdorTou_mapping.csv'),index=False)"
+         ]
+      },
+      {
+         "cell_type": "markdown",
+         "metadata": {},
+         "source": [
+            "### Aggregate over each hour"
+         ]
+      },
+      {
+         "cell_type": "code",
+         "execution_count": 12,
+         "metadata": {},
+         "outputs": [],
+         "source": [
+            "def get_filenum(filename):\n",
+            "    match=re.search(r'June2015v2_(\\d+)_cleaned',filename)\n",
+            "    return int(match.group(1) if match else float('inf'))"
+         ]
+      },
+      {
+         "cell_type": "code",
+         "execution_count": 13,
+         "metadata": {},
+         "outputs": [],
+         "source": [
+            "# instead of sorting 0,1,100,101,102,... 167, 2, 3, 4, ... i.e., lexicographically, sort numerically 0,1,2,3,... 167\n",
+            "filenames = sorted(glob.glob('uk_smart_meter_cleaned_imputed/LCL-June2015v2_*'))\n",
+            "filenames=sorted(filenames,key=get_filenum)"
+         ]
+      },
+      {
+         "cell_type": "code",
+         "execution_count": 24,
+         "metadata": {},
+         "outputs": [],
+         "source": [
+            "def process_chunk(chunk_data, prior_data=None, final_chunk=False):\n",
+            "    chunk_data['DateTime']=pd.to_datetime(chunk_data['DateTime'])\n",
+            "\n",
+            "    if prior_data is not None:\n",
+            "        chunk_data=pd.concat([prior_data,chunk_data])\n",
+            "\n",
+            "    if ~final_chunk:\n",
+            "        last_id=chunk_data['LCLid'].unique()[-1]\n",
+            "        prior_data=chunk_data[chunk_data['LCLid']==last_id]\n",
+            "        chunk_data=chunk_data[chunk_data['LCLid']!=last_id]\n",
+            "\n",
+            "    pivoted_chunk = chunk_data.pivot(index='DateTime', columns='LCLid', values='KWH/hh (per half hour) ')\n",
+            "    aggregated_chunk = pivoted_chunk.resample('1h').sum(min_count=1)\n",
+            "    return prior_data,aggregated_chunk\n"
+         ]
+      },
+      {
+         "cell_type": "code",
+         "execution_count": 26,
+         "metadata": {},
+         "outputs": [],
+         "source": [
+            "if True: # true to create chunks in your local machine\n",
+            "    dest_path=\"uk-smart-meter-aggregated\"\n",
+            "    chunk_size = 21\n",
+            "    data = pd.DataFrame()\n",
+            "    data_dict={}\n",
+            "    chunk_num=1\n",
+            "    for chunk_start in range(0,len(filenames),chunk_size):\n",
+            "        chunk_data=pd.DataFrame()\n",
+            "        prior_data=None\n",
+            "        final_chunk=False\n",
+            "        for filename in filenames[chunk_start:chunk_start+chunk_size]:\n",
+            "            #print(filename)\n",
+            "            chunk_data=pd.concat([chunk_data,pd.read_csv(filename)])\n",
+            "        if len(filenames)<=chunk_start+chunk_size:\n",
+            "            final_chunk=True\n",
+            "        prior_data,agg_chunk=process_chunk(chunk_data,prior_data,final_chunk)\n",
+            "        agg_chunk.to_csv(os.path.join(dest_path,f'aggregated_chunk_{chunk_num}.csv'))\n",
+            "        print(f\"Chunk {chunk_num} saved.\")\n",
+            "        chunk_num+=1\n"
+         ]
+      },
+      {
+         "cell_type": "markdown",
+         "metadata": {},
+         "source": [
+            "### Define batch times"
+         ]
+      },
+      {
+         "cell_type": "code",
+         "execution_count": 16,
+         "metadata": {},
+         "outputs": [],
+         "source": [
+            "def blocked_cross_validation(df,train_months=3,test_months=1,overlap_months=0):\n",
+            "    \"\"\"\n",
+            "    return: list of tuples containing (train_start_date, train_end_date, test_start_date, test_end_date) for year 2012-2013\n",
+            "    \"\"\"\n",
+            "    blocks=[]\n",
+            "    start_date=df['DateTime'].iloc[0]\n",
+            "    end_date=df['DateTime'].iloc[-1]\n",
+            "    current_train_start=start_date\n",
+            "    while current_train_start+pd.DateOffset(months=train_months+test_months)<=end_date:\n",
+            "        train_end=current_train_start+pd.DateOffset(months=train_months)-pd.Timedelta(hours=1)\n",
+            "        test_start=train_end+pd.Timedelta(hours=1)\n",
+            "        test_end = test_start + pd.DateOffset(months=test_months) - pd.Timedelta(hours=1)\n",
+            "        blocks.append((current_train_start, train_end, test_start, test_end))\n",
+            "        current_train_start = current_train_start + pd.DateOffset(months=train_months + test_months - overlap_months)\n",
+            "    return blocks"
+         ]
+      },
+      {
+         "cell_type": "code",
+         "execution_count": 18,
+         "metadata": {},
+         "outputs": [],
+         "source": [
+            "df = pd.DataFrame({\n",
+            "    'DateTime': pd.date_range(start='2012-01-01 00:00:00', end='2013-12-31 23:00:00', freq='1h')\n",
+            "})\n",
+            "train_months=3\n",
+            "test_months=1\n",
+            "overlap_months=0\n",
+            "cv_blocks=blocked_cross_validation(df,train_months,test_months,overlap_months)"
+         ]
+      },
+      {
+         "cell_type": "markdown",
+         "metadata": {},
+         "source": [
+            "### Get splits as timestamps"
+         ]
+      },
+      {
+         "cell_type": "code",
+         "execution_count": 19,
+         "metadata": {},
+         "outputs": [],
+         "source": [
+            "def get_windows(start,end,in_window,out_window):\n",
+            "    timestamps=[]\n",
+            "    in_stamps=[]\n",
+            "    out_stamps=[]\n",
+            "    current=start\n",
+            "    while current+pd.Timedelta(hours=in_window+out_window)<=end+pd.Timedelta(hours=1):\n",
+            "        in_stamps.append(pd.date_range(start=current,periods=in_window,freq='h'))\n",
+            "        out_stamps.append(pd.date_range(start=current+pd.Timedelta(hours=in_window),periods=out_window,freq='h'))\n",
+            "        current+=pd.Timedelta(hours=1)\n",
+            "    return in_stamps,out_stamps"
+         ]
+      },
+      {
+         "cell_type": "code",
+         "execution_count": 20,
+         "metadata": {},
+         "outputs": [],
+         "source": [
+            "def get_train_test_times(cv_block,in_window,out_window=6,overlap=False):\n",
+            "    train_start,train_end,test_start,test_end=cv_block\n",
+            "    train_x,train_y=get_windows(start=train_start,end=train_end,in_window=in_window,out_window=out_window)\n",
+            "    test_x,test_y=get_windows(start=test_start,end=test_end,in_window=in_window,out_window=out_window)\n",
+            "    # Overlap takes cases where in_window can contain data from training data but out_window is entirely in testing data\n",
+            "    if overlap:\n",
+            "        overlap_start = train_end - pd.Timedelta(hours=in_window - 1)\n",
+            "        overlap_end = test_start + pd.Timedelta(hours=out_window - 1)\n",
+            "        overlap_in, overlap_out = get_windows(overlap_start, overlap_end, in_window, out_window)\n",
+            "        test_x = overlap_in + test_x\n",
+            "        test_y = overlap_out + test_y\n",
+            "    return train_x,train_y,test_x,test_y\n"
+         ]
+      },
+      {
+         "cell_type": "code",
+         "execution_count": 22,
+         "metadata": {},
+         "outputs": [],
+         "source": [
+            "train_x=[]\n",
+            "train_y=[]\n",
+            "test_x=[]\n",
+            "test_y=[]\n",
+            "for block in cv_blocks:\n",
+            "    trn_x,trn_y,tst_x,tst_y=get_train_test_times(block,in_window=6,out_window=6,overlap=True)\n",
+            "    train_x.append(trn_x)\n",
+            "    train_y.append(trn_y)\n",
+            "    test_x.append(tst_x)\n",
+            "    test_y.append(tst_y)"
+         ]
+      },
+      {
+         "cell_type": "code",
+         "execution_count": 23,
+         "metadata": {},
+         "outputs": [
+            {
+               "data": {
+                  "text/plain": [
+                     "(DatetimeIndex(['2012-01-01 00:00:00', '2012-01-01 01:00:00',\n",
+                     "                '2012-01-01 02:00:00', '2012-01-01 03:00:00',\n",
+                     "                '2012-01-01 04:00:00', '2012-01-01 05:00:00'],\n",
+                     "               dtype='datetime64[ns]', freq='h'),\n",
+                     " DatetimeIndex(['2012-01-01 06:00:00', '2012-01-01 07:00:00',\n",
+                     "                '2012-01-01 08:00:00', '2012-01-01 09:00:00',\n",
+                     "                '2012-01-01 10:00:00', '2012-01-01 11:00:00'],\n",
+                     "               dtype='datetime64[ns]', freq='h'))"
+                  ]
+               },
+               "execution_count": 23,
+               "metadata": {},
+               "output_type": "execute_result"
+            }
+         ],
+         "source": [
+            "train_x[0][0],train_y[0][0]"
+         ]
+      },
+      {
+         "cell_type": "code",
+         "execution_count": 69,
+         "metadata": {},
+         "outputs": [
+            {
+               "data": {
+                  "text/plain": [
+                     "(DatetimeIndex(['2012-03-31 12:00:00', '2012-03-31 13:00:00',\n",
+                     "                '2012-03-31 14:00:00', '2012-03-31 15:00:00',\n",
+                     "                '2012-03-31 16:00:00', '2012-03-31 17:00:00'],\n",
+                     "               dtype='datetime64[ns]', freq='h'),\n",
+                     " DatetimeIndex(['2012-03-31 18:00:00', '2012-03-31 19:00:00',\n",
+                     "                '2012-03-31 20:00:00', '2012-03-31 21:00:00',\n",
+                     "                '2012-03-31 22:00:00', '2012-03-31 23:00:00'],\n",
+                     "               dtype='datetime64[ns]', freq='h'))"
+                  ]
+               },
+               "execution_count": 69,
+               "metadata": {},
+               "output_type": "execute_result"
+            }
+         ],
+         "source": [
+            "train_x[0][-1],train_y[0][-1]"
+         ]
+      },
+      {
+         "cell_type": "code",
+         "execution_count": 70,
+         "metadata": {},
+         "outputs": [
+            {
+               "data": {
+                  "text/plain": [
+                     "(DatetimeIndex(['2012-03-31 18:00:00', '2012-03-31 19:00:00',\n",
+                     "                '2012-03-31 20:00:00', '2012-03-31 21:00:00',\n",
+                     "                '2012-03-31 22:00:00', '2012-03-31 23:00:00'],\n",
+                     "               dtype='datetime64[ns]', freq='h'),\n",
+                     " DatetimeIndex(['2012-04-01 00:00:00', '2012-04-01 01:00:00',\n",
+                     "                '2012-04-01 02:00:00', '2012-04-01 03:00:00',\n",
+                     "                '2012-04-01 04:00:00', '2012-04-01 05:00:00'],\n",
+                     "               dtype='datetime64[ns]', freq='h'))"
+                  ]
+               },
+               "execution_count": 70,
+               "metadata": {},
+               "output_type": "execute_result"
+            }
+         ],
+         "source": [
+            "test_x[0][0],test_y[0][0]"
+         ]
+      },
+      {
+         "cell_type": "markdown",
+         "metadata": {},
+         "source": [
+            "### Concatenate the chunk data into a singe dataframe"
+         ]
+      },
+      {
+         "cell_type": "code",
+         "execution_count": 27,
+         "metadata": {},
+         "outputs": [
+            {
+               "name": "stdout",
+               "output_type": "stream",
+               "text": [
+                  "<class 'pandas.core.frame.DataFrame'>\n",
+                  "RangeIndex: 0 entries\n",
+                  "Empty DataFrame\n"
+               ]
+            }
+         ],
+         "source": [
+            "agg_filepaths = sorted(glob.glob('uk-smart-meter-aggregated/aggregated_chunk_*.csv'))\n",
+            "\n",
+            "if True: # Concatenate all chunks into one cookie\n",
+            "    df_agg = pd.DataFrame()\n",
+            "    for agg_filepath in agg_filepaths:\n",
+            "        df_agg = pd.concat([df_agg, pd.read_csv(agg_filepath, index_col = 'DateTime')], axis = 0) # concatenate with respect to DateTime column\n",
+            "    df_agg = df_agg.apply(pd.to_numeric, downcast='float')\n",
+            "    df_agg.info()\n",
+            "    # pickle the file to save time\n",
+            "    df_agg.to_pickle('uk-smart-meter-aggregated/df_agg.pkl')\n",
+            "else:\n",
+            "    file = open('uk-smart-meter-aggregated/df_agg.pkl','rb')\n",
+            "    df_agg = pickle.load(file)\n",
+            "\n"
+         ]
+      },
+      {
+         "cell_type": "markdown",
+         "metadata": {},
+         "source": [
+            "### What are the LCLids in the aggregated data?"
+         ]
+      },
+      {
+         "cell_type": "code",
+         "execution_count": 27,
+         "metadata": {},
+         "outputs": [],
+         "source": [
+            "# rename df_agg column names; ignore 'MAC0'\n",
+            "if True:\n",
+            "    numeric_columns = [int(re.search(r'\\d+', item).group()) for item in df_agg.columns.values]\n",
+            "    list_lclids_agg = np.array(numeric_columns)"
+         ]
+      },
+      {
+         "cell_type": "code",
+         "execution_count": 28,
+         "metadata": {},
+         "outputs": [
+            {
+               "name": "stdout",
+               "output_type": "stream",
+               "text": [
+                  "Aggregated LCLids extracted from the windows data.\n"
+               ]
+            }
+         ],
+         "source": [
+            "# window data for aggregated LCLids; The ids only for the year 2012-2013\n",
+            "windows_ri_agg = windows_ri_uq[windows_ri_uq['LCLid'].isin(list_lclids_agg)].copy()\n",
+            "if windows_ri_agg.shape[0] == list_lclids_agg.shape[0]:\n",
+            "    print('Aggregated LCLids extracted from the windows data.')"
+         ]
+      },
+      {
+         "cell_type": "markdown",
+         "metadata": {},
+         "source": [
+            "### Generate similarity matrix for this LCLids using k-nearest neigbour and display the graph."
+         ]
+      },
+      {
+         "cell_type": "code",
+         "execution_count": 29,
+         "metadata": {},
+         "outputs": [
+            {
+               "data": {
+                  "text/html": [
+                     "<div>\n",
+                     "<style scoped>\n",
+                     "    .dataframe tbody tr th:only-of-type {\n",
+                     "        vertical-align: middle;\n",
+                     "    }\n",
+                     "\n",
+                     "    .dataframe tbody tr th {\n",
+                     "        vertical-align: top;\n",
+                     "    }\n",
+                     "\n",
+                     "    .dataframe thead th {\n",
+                     "        text-align: right;\n",
+                     "    }\n",
+                     "</style>\n",
+                     "<table border=\"1\" class=\"dataframe\">\n",
+                     "  <thead>\n",
+                     "    <tr style=\"text-align: right;\">\n",
+                     "      <th></th>\n",
+                     "      <th>LCLid</th>\n",
+                     "      <th>Enabled At</th>\n",
+                     "      <th>Disabled At</th>\n",
+                     "      <th>Duration</th>\n",
+                     "    </tr>\n",
+                     "  </thead>\n",
+                     "  <tbody>\n",
+                     "    <tr>\n",
+                     "      <th>0</th>\n",
+                     "      <td>2</td>\n",
+                     "      <td>2012-10-12 00:30:00</td>\n",
+                     "      <td>2014-02-28</td>\n",
+                     "      <td>503 days 23:30:00</td>\n",
+                     "    </tr>\n",
+                     "    <tr>\n",
+                     "      <th>1</th>\n",
+                     "      <td>3</td>\n",
+                     "      <td>2012-02-20 13:00:00</td>\n",
+                     "      <td>2014-02-28</td>\n",
+                     "      <td>738 days 11:00:00</td>\n",
+                     "    </tr>\n",
+                     "    <tr>\n",
+                     "      <th>2</th>\n",
+                     "      <td>4</td>\n",
+                     "      <td>2012-05-08 13:00:00</td>\n",
+                     "      <td>2014-02-28</td>\n",
+                     "      <td>660 days 11:00:00</td>\n",
+                     "    </tr>\n",
+                     "    <tr>\n",
+                     "      <th>3</th>\n",
+                     "      <td>5</td>\n",
+                     "      <td>2012-06-01 10:30:00</td>\n",
+                     "      <td>2014-02-28</td>\n",
+                     "      <td>636 days 13:30:00</td>\n",
+                     "    </tr>\n",
+                     "    <tr>\n",
+                     "      <th>4</th>\n",
+                     "      <td>6</td>\n",
+                     "      <td>2012-01-30 11:30:00</td>\n",
+                     "      <td>2014-02-28</td>\n",
+                     "      <td>759 days 12:30:00</td>\n",
+                     "    </tr>\n",
+                     "    <tr>\n",
+                     "      <th>...</th>\n",
+                     "      <td>...</td>\n",
+                     "      <td>...</td>\n",
+                     "      <td>...</td>\n",
+                     "      <td>...</td>\n",
+                     "    </tr>\n",
+                     "    <tr>\n",
+                     "      <th>5543</th>\n",
+                     "      <td>5561</td>\n",
+                     "      <td>2012-04-24 12:00:00</td>\n",
+                     "      <td>2014-02-28</td>\n",
+                     "      <td>674 days 12:00:00</td>\n",
+                     "    </tr>\n",
+                     "    <tr>\n",
+                     "      <th>5544</th>\n",
+                     "      <td>5562</td>\n",
+                     "      <td>2012-05-07 00:30:00</td>\n",
+                     "      <td>2014-02-28</td>\n",
+                     "      <td>661 days 23:30:00</td>\n",
+                     "    </tr>\n",
+                     "    <tr>\n",
+                     "      <th>5545</th>\n",
+                     "      <td>5564</td>\n",
+                     "      <td>2012-07-17 10:00:00</td>\n",
+                     "      <td>2014-02-28</td>\n",
+                     "      <td>590 days 14:00:00</td>\n",
+                     "    </tr>\n",
+                     "    <tr>\n",
+                     "      <th>5546</th>\n",
+                     "      <td>5566</td>\n",
+                     "      <td>2012-10-03 00:30:00</td>\n",
+                     "      <td>2014-02-28</td>\n",
+                     "      <td>512 days 23:30:00</td>\n",
+                     "    </tr>\n",
+                     "    <tr>\n",
+                     "      <th>5547</th>\n",
+                     "      <td>5567</td>\n",
+                     "      <td>2012-12-19 22:00:00</td>\n",
+                     "      <td>2014-02-28</td>\n",
+                     "      <td>435 days 02:00:00</td>\n",
+                     "    </tr>\n",
+                     "  </tbody>\n",
+                     "</table>\n",
+                     "<p>5548 rows × 4 columns</p>\n",
+                     "</div>"
+                  ],
+                  "text/plain": [
+                     "      LCLid          Enabled At Disabled At          Duration\n",
+                     "0         2 2012-10-12 00:30:00  2014-02-28 503 days 23:30:00\n",
+                     "1         3 2012-02-20 13:00:00  2014-02-28 738 days 11:00:00\n",
+                     "2         4 2012-05-08 13:00:00  2014-02-28 660 days 11:00:00\n",
+                     "3         5 2012-06-01 10:30:00  2014-02-28 636 days 13:30:00\n",
+                     "4         6 2012-01-30 11:30:00  2014-02-28 759 days 12:30:00\n",
+                     "...     ...                 ...         ...               ...\n",
+                     "5543   5561 2012-04-24 12:00:00  2014-02-28 674 days 12:00:00\n",
+                     "5544   5562 2012-05-07 00:30:00  2014-02-28 661 days 23:30:00\n",
+                     "5545   5564 2012-07-17 10:00:00  2014-02-28 590 days 14:00:00\n",
+                     "5546   5566 2012-10-03 00:30:00  2014-02-28 512 days 23:30:00\n",
+                     "5547   5567 2012-12-19 22:00:00  2014-02-28 435 days 02:00:00\n",
+                     "\n",
+                     "[5548 rows x 4 columns]"
+                  ]
+               },
+               "execution_count": 29,
+               "metadata": {},
+               "output_type": "execute_result"
+            }
+         ],
+         "source": [
+            "# given dataframe\n",
+            "windows_ri_agg.sort_values(by='LCLid', inplace = True)\n",
+            "windows_ri_agg.reset_index(inplace = True)\n",
+            "windows_ri_agg.drop(columns = ['index'], inplace = True)\n",
+            "windows_ri_agg"
+         ]
+      },
+      {
+         "cell_type": "code",
+         "execution_count": 30,
+         "metadata": {},
+         "outputs": [],
+         "source": [
+            "num_nodes_range = range(len(windows_ri_agg.index))"
+         ]
+      },
+      {
+         "cell_type": "code",
+         "execution_count": 31,
+         "metadata": {},
+         "outputs": [
+            {
+               "name": "stdout",
+               "output_type": "stream",
+               "text": [
+                  "Number of unique start dates:  2153\n"
+               ]
+            }
+         ],
+         "source": [
+            "# Sort rows by start date\n",
+            "windows_ri_agg.sort_values(by='Enabled At', inplace=True)\n",
+            "\n",
+            "# Get an ordered list of dates 'Enabled At'\n",
+            "enable_unique_dates = windows_ri_agg['Enabled At'].unique()\n",
+            "\n",
+            "# Get a list of lists of LCLids that have the same start date\n",
+            "nbor_lclids = [windows_ri_agg[windows_ri_agg['Enabled At'] == date].index.tolist() for date in enable_unique_dates]\n",
+            "print('Number of unique start dates: ', len(enable_unique_dates))\n",
+            "assert len(windows_ri_agg) == sum([len(l) for l in nbor_lclids])"
+         ]
+      },
+      {
+         "cell_type": "code",
+         "execution_count": 32,
+         "metadata": {},
+         "outputs": [
+            {
+               "data": {
+                  "text/plain": [
+                     "[5547]"
+                  ]
+               },
+               "execution_count": 32,
+               "metadata": {},
+               "output_type": "execute_result"
+            }
+         ],
+         "source": [
+            "max(l for l in nbor_lclids)"
+         ]
+      },
+      {
+         "cell_type": "code",
+         "execution_count": 35,
+         "metadata": {},
+         "outputs": [],
+         "source": [
+            "def create_adjacency_matrix(lclids, k):\n",
+            "    number_of_nodes = sum([len(l) for l in lclids])\n",
+            "    adjacency_matrix = np.zeros((number_of_nodes, number_of_nodes))\n",
+            "    # Create the graph by iterating over the list of lists of LCLids\n",
+            "    # and connecting all nodes in the list with each other\n",
+            "    # and with the k-nearest lists\n",
+            "    for i in range(len(lclids)): # range 2156\n",
+            "        for j in range(len(lclids)): # range 2156\n",
+            "            if i == j:\n",
+            "                for lclid in lclids[i]:\n",
+            "                    for lclid2 in lclids[j]:\n",
+            "                        adjacency_matrix[lclid, lclid2] = 1\n",
+            "            elif abs(i-j) <= k:\n",
+            "                for lclid in lclids[i]:\n",
+            "                    for lclid2 in lclids[j]:\n",
+            "                        adjacency_matrix[lclid, lclid2] = 1\n",
+            "    return sp.sparse.bsr_array(adjacency_matrix)"
+         ]
+      },
+      {
+         "cell_type": "code",
+         "execution_count": 33,
+         "metadata": {},
+         "outputs": [
+            {
+               "data": {
+                  "text/plain": [
+                     "2153"
+                  ]
+               },
+               "execution_count": 33,
+               "metadata": {},
+               "output_type": "execute_result"
+            }
+         ],
+         "source": [
+            "len(nbor_lclids)"
+         ]
+      },
+      {
+         "cell_type": "code",
+         "execution_count": 36,
+         "metadata": {},
+         "outputs": [
+            {
+               "ename": "NameError",
+               "evalue": "name 'adjacency_matrix' is not defined",
+               "output_type": "error",
+               "traceback": [
+                  "\u001b[1;31m---------------------------------------------------------------------------\u001b[0m",
+                  "\u001b[1;31mNameError\u001b[0m                                 Traceback (most recent call last)",
+                  "Cell \u001b[1;32mIn[36], line 1\u001b[0m\n\u001b[1;32m----> 1\u001b[0m \u001b[43madjacency_matrix\u001b[49m\u001b[38;5;241m.\u001b[39mshape\n",
+                  "\u001b[1;31mNameError\u001b[0m: name 'adjacency_matrix' is not defined"
+               ]
+            }
+         ],
+         "source": [
+            "adjacency_matrix.shape"
+         ]
+      },
+      {
+         "cell_type": "code",
+         "execution_count": 37,
+         "metadata": {},
+         "outputs": [
+            {
+               "name": "stdout",
+               "output_type": "stream",
+               "text": [
+                  "Number of nodes:  5548\n",
+                  "Graph connected for k=200: True\n",
+                  "sparsity:  0.7884108616990917\n"
+               ]
+            },
+            {
+               "data": {
+                  "application/vnd.jupyter.widget-view+json": {
+                     "model_id": "1988036e49394c4d960123c8516a135c",
+                     "version_major": 2,
+                     "version_minor": 0
+                  },
+                  "image/png": "iVBORw0KGgoAAAANSUhEUgAAAoAAAAHgCAYAAAA10dzkAAAAOXRFWHRTb2Z0d2FyZQBNYXRwbG90bGliIHZlcnNpb24zLjguNCwgaHR0cHM6Ly9tYXRwbG90bGliLm9yZy8fJSN1AAAACXBIWXMAAA9hAAAPYQGoP6dpAAA1OklEQVR4nO3df3AUdZ7/8ddAyPDLmQCSRAQUi10wKnrgGuZWvfLMkfXi3rpilXqUcohuwQVLwMMsd4o/aq+gsGoVV5G9stb4xyELV4e7gsCl+BHPNaJmjRJYcrrLbrjFJKxuZsCDhB+f7x98Z8xAfkwmPdPd83k+qqY00590f/ozQ88r7+7+TMAYYwQAAABrDHK7AwAAAMguAiAAAIBlCIAAAACWIQACAABYhgAIAABgGQIgAACAZQiAAAAAliEAAgAAWIYACAAAYBkCIAAAgGUIgAAAAJYhAAIAAFiGAAgAAGAZAiAAAIBlCIAAAACWIQACAABYhgAIAABgGQIgAACAZQiAAAAAliEAAgAAWIYACAAAYBkCIAAAgGUIgAAAAJYhAAIAAFiGAAgAAGAZAiAAAIBlCIAAAACWIQACAABYhgAIAABgGQIgAACAZQiAAAAAliEAAgAAWIYACAAAYBkCIAAAgGUIgEjLSy+9pMsvv1xDhw5VaWmp3n//fbe7NCBvv/22vvvd72rcuHEKBAJ64403kpYbY7RixQpdcsklGjZsmMrKyvTpp58mtfnyyy81Z84chUIhFRQUaP78+Tp+/HhSm08++UQ33XSThg4dqgkTJmj16tWZ3rV+Wblypb71rW/poosuUmFhoe644w41NTUltTl58qQqKys1ZswYjRw5UrNnz1Zra2tSm+bmZlVUVGj48OEqLCzUsmXLdPr06aQ2e/bs0fTp0xUMBjV58mRVV1dnevf65eWXX9a0adMUCoUUCoUUiUS0bdu2xHJbxuF8q1atUiAQ0OLFixPP2TIWTz31lAKBQNJj6tSpieW2jANyhAH6acOGDSY/P9/87Gc/M/v37zcPPfSQKSgoMK2trW53LW1vvfWW+Zd/+Rfzn//5n0aS2bx5c9LyVatWmXA4bN544w3z8ccfm7/7u78zkyZNMidOnEi0+c53vmOuvfZa895775n//u//NpMnTzb33ntvYnk0GjVFRUVmzpw5prGx0bz++utm2LBh5qc//Wm2drNP5eXl5tVXXzWNjY2moaHB/O3f/q2ZOHGiOX78eKLNggULzIQJE8zOnTvNhx9+aGbOnGn+8i//MrH89OnT5uqrrzZlZWXmo48+Mm+99Za5+OKLzfLlyxNtfve735nhw4ebpUuXmgMHDpif/OQnZvDgwWb79u1Z3d/e/PKXvzRbt241//M//2OamprMP//zP5shQ4aYxsZGY4w949DV+++/by6//HIzbdo088gjjySet2UsnnzySXPVVVeZzz//PPE4evRoYrkt44DcQABEv91www2msrIy8fOZM2fMuHHjzMqVK13slXPOD4Bnz541xcXF5tlnn008197eboLBoHn99deNMcYcOHDASDIffPBBos22bdtMIBAwf/zjH40xxqxdu9aMGjXKdHR0JNpUVVWZKVOmZHiP0tfW1mYkmdraWmPMuf0eMmSI2bRpU6LNb37zGyPJ1NXVGWPOhelBgwaZlpaWRJuXX37ZhEKhxL4/9thj5qqrrkra1t13323Ky8szvUsDMmrUKPPKK69YOQ7Hjh0z3/jGN0xNTY35q7/6q0QAtGksnnzySXPttdd2u8ymcUBu4BQw+qWzs1P19fUqKytLPDdo0CCVlZWprq7OxZ5lzqFDh9TS0pK0z+FwWKWlpYl9rqurU0FBga6//vpEm7KyMg0aNEh79+5NtLn55puVn5+faFNeXq6mpib9+c9/ztLe9E80GpUkjR49WpJUX1+vU6dOJY3F1KlTNXHixKSxuOaaa1RUVJRoU15erlgspv379yfadF1HvI1X30NnzpzRhg0b9NVXXykSiVg5DpWVlaqoqLigv7aNxaeffqpx48bpiiuu0Jw5c9Tc3CzJvnGA/xEA0S9/+tOfdObMmaQDmCQVFRWppaXFpV5lVny/etvnlpYWFRYWJi3Py8vT6NGjk9p0t46u2/CSs2fPavHixfr2t7+tq6++WtK5fubn56ugoCCp7flj0dd+9tQmFovpxIkTmdidtOzbt08jR45UMBjUggULtHnzZpWUlFg3Dhs2bNCvf/1rrVy58oJlNo1FaWmpqqurtX37dr388ss6dOiQbrrpJh07dsyqcUBuyHO7AwC8qbKyUo2NjXrnnXfc7oprpkyZooaGBkWjUf3Hf/yH5s6dq9raWre7lVWHDx/WI488opqaGg0dOtTt7rjqtttuS/z/tGnTVFpaqssuu0wbN27UsGHDXOwZ0H9UANEvF198sQYPHnzBnW2tra0qLi52qVeZFd+v3va5uLhYbW1tSctPnz6tL7/8MqlNd+voug2vWLRokbZs2aLdu3dr/PjxieeLi4vV2dmp9vb2pPbnj0Vf+9lTm1Ao5KkP0vz8fE2ePFkzZszQypUrde2112rNmjVWjUN9fb3a2to0ffp05eXlKS8vT7W1tXrhhReUl5enoqIia8bifAUFBfrmN7+pzz77zKr3BHIDARD9kp+frxkzZmjnzp2J586ePaudO3cqEom42LPMmTRpkoqLi5P2ORaLae/evYl9jkQiam9vV319faLNrl27dPbsWZWWlibavP322zp16lSiTU1NjaZMmaJRo0ZlaW96Z4zRokWLtHnzZu3atUuTJk1KWj5jxgwNGTIkaSyamprU3NycNBb79u1LCsQ1NTUKhUIqKSlJtOm6jngbr7+Hzp49q46ODqvG4dZbb9W+ffvU0NCQeFx//fWaM2dO4v9tGYvzHT9+XL/97W91ySWXWPWeQI5w+y4U+M+GDRtMMBg01dXV5sCBA+YHP/iBKSgoSLqzzW+OHTtmPvroI/PRRx8ZSebHP/6x+eijj8wf/vAHY8y5aWAKCgrML37xC/PJJ5+Y733ve91OA/MXf/EXZu/eveadd94x3/jGN5KmgWlvbzdFRUXmvvvuM42NjWbDhg1m+PDhnpoGZuHChSYcDps9e/YkTXXxf//3f4k2CxYsMBMnTjS7du0yH374oYlEIiYSiSSWx6e6mDVrlmloaDDbt283Y8eO7Xaqi2XLlpnf/OY35qWXXvLcVBc//OEPTW1trTl06JD55JNPzA9/+EMTCATMf/3Xfxlj7BmH7nS9C9gYe8bi0UcfNXv27DGHDh0yv/rVr0xZWZm5+OKLTVtbmzHGnnFAbiAAIi0/+clPzMSJE01+fr654YYbzHvvved2lwZk9+7dRtIFj7lz5xpjzk0F88QTT5iioiITDAbNrbfeapqampLW8cUXX5h7773XjBw50oRCITNv3jxz7NixpDYff/yxufHGG00wGDSXXnqpWbVqVbZ2MSXdjYEk8+qrrybanDhxwvzjP/6jGTVqlBk+fLj5/ve/bz7//POk9fz+9783t912mxk2bJi5+OKLzaOPPmpOnTqV1Gb37t3muuuuM/n5+eaKK65I2oYXPPDAA+ayyy4z+fn5ZuzYsebWW29NhD9j7BmH7pwfAG0Zi7vvvttccsklJj8/31x66aXm7rvvNp999lliuS3jgNwQMMYYd2qPAAAAcAPXAAIAAFiGAAgAAGAZAiAAAIBlCIAAAACWIQACAABYhgAIAABgGQIgAACAZQiAlnvppZd0+eWXa+jQoSotLdX777+f0u91dHToqaeeUkdHR4Z76H2MxTmMw9cYi68xFucwDvAaJoK22M9//nPdf//9WrdunUpLS/X8889r06ZNampqUmFhYa+/G4vFFA6HFY1GFQqFstRjb2IszmEcvsZYfI2xOIdxgNdQAbTYj3/8Yz300EOaN2+eSkpKtG7dOg0fPlw/+9nP3O4aAADIIAKgpTo7O1VfX6+ysrLEc4MGDVJZWZnq6upc7BkAAMi0PLc7AHf86U9/0pkzZ1RUVJT0fFFRkQ4ePHhB+46OjqRrV9rb2yVJ0Wg0o/30g1gslvRfWzEOX2MsvsZYnOPFcTDG6NixYxo3bpwGDaIeZBsCIFKycuVKPf300xc8P3HiRBd6400TJkxwuwuewDh8jbH4GmNxjhfH4fDhwxo/frzb3UCWEQAtdfHFF2vw4MFqbW1Ner61tVXFxcUXtF++fLmWLl2a+DkajToW/qgiAnBaOBzus40Tx57etuP1Y1u87xdddJHLPYEbCICWys/P14wZM7Rz507dcccdkqSzZ89q586dWrRo0QXtg8GggsFgRvrCHXEA3JDpY084HJYfJtoIBAJudwEuIABabOnSpZo7d66uv/563XDDDXr++ef11Vdfad68eW53DQByQiAQ8EUIhH0IgBa7++67dfToUa1YsUItLS267rrrtH379gtuDAEAALmFiaCRlvikpk7gLQjAaamc1nTi2JPq6VMvHufifWdyajtx3zcAABnGdXbwGgIgAABZQAiElxAAAQDWMMYkHk6vL5WHl3h9mhpkFgEQAGCNQCBAJQ4QARAAYCFCYGqTZSN3EQABAEgTQRJ+RQAEAGAACIHwIwIgAAADRAiE3xAAAQBwACEQfkIABADAIYRA+AUBEAAAwDJ5bncA/ubEd0g68Rez1yZYBZA52fye377W09/txPve1+9l47gYjUaZCsZiVAABAOiB06d0+WMVXkEABACgF26EQIIiMo0ACABAH9z4CjlCIDKJAAgAQIqyHQSNMQRBZAQBEACAfqIaCL8jACInMPcWgGzjuAM/IwAiZ3AwBpDLqALCScwDiJzSWwjk4AnA77o7jvV03OvueWNMSvMbIvdRAQQAwMfSCXOcMQEBENZwYxoHAMgGKnroLwIgAACAZQiAsA5VQACA7QiAsBKngwHkGk4Doz+4CxhW6xoCOXgC8Lv4cYw/cNEXKoAAXEdFFgCyiwAIwDPiQZAwCAwMZzTQF04Bw3U9HaiyHQJS2R4H1ezp6fXgNQCAgaMCCM/igx4AgMwgAMLTCIE4H6eIAWDgCIAAfInrBe3FH4bAwBEAAQAALEMABPqBapM3UQm0jzGGSiAwAARAoJ8IGgAAvyMAAmkgBALeQBUQSA8BEBgAgiDgPkIg0H9MBA3P8+p3W8b7w/cJ+weTS+cuXkOgf6gAAgAAWIYACN/ww11/zE3nX7xmAGxCAITveD0ExhEEAQBeRQAEMowQCADwGgIgfMkvVcA4qoEAAC8hAAJZRAgEAHgBARAAuiCkA7AB8wDCt7qeBvbTh3ZvffXbqe1c1df7idfJDn49xgCpoAIIeAgfMgCAbCAAAh5DCPQ/XsPcQ9UXuYYACAAZwJ3fuYcQiFxCAASADCII5hZCIHIFARAAAMAyBEAAyBIqgbmBKiByAQEQALKIEAjACwiAAJBlhED/owoIv2MiaOSE7g7Gfv6QZSLi3OPn96OTuhsHv76f/dpvQKICiBzGwRnwB8IxkH0EQI95++239d3vflfjxo1TIBDQG2+8kbTcGKMVK1bokksu0bBhw1RWVqZPP/00qc2XX36pOXPmKBQKqaCgQPPnz9fx48eT2nzyySe66aabNHToUE2YMEGrV6/O9K65ghAI+EN8uhzCIJAdBECP+eqrr3TttdfqpZde6nb56tWr9cILL2jdunXau3evRowYofLycp08eTLRZs6cOdq/f79qamq0ZcsWvf322/rBD36QWB6LxTRr1ixddtllqq+v17PPPqunnnpK//Zv/5bx/XODMSbngmDXD8vuHgCQa8c9OMzAsySZzZs3J34+e/asKS4uNs8++2ziufb2dhMMBs3rr79ujDHmwIEDRpL54IMPEm22bdtmAoGA+eMf/2iMMWbt2rVm1KhRpqOjI9GmqqrKTJkyJeW+RaNRI8lEo9F0dy+rJOXkI1dkazx6+72u/83UdnLxtesvxiZ7enuvx4/ffjqOw1lUAH3k0KFDamlpUVlZWeK5cDis0tJS1dXVSZLq6upUUFCg66+/PtGmrKxMgwYN0t69exNtbr75ZuXn5yfalJeXq6mpSX/+85+73XZHR4disVjSw09Mjv4lTLUPAJAOAqCPtLS0SJKKioqSni8qKkosa2lpUWFhYdLyvLw8jR49OqlNd+vouo3zrVy5UuFwOPGYMGHCwHcIjuDULwCgvwiASMny5csVjUYTj8OHD7vdJXSDIAggzuTg9c9wDgHQR4qLiyVJra2tSc+3trYmlhUXF6utrS1p+enTp/Xll18mteluHV23cb5gMKhQKJT08BubDoYEQfgZNzk5K37six//bDoWomcEQB+ZNGmSiouLtXPnzsRzsVhMe/fuVSQSkSRFIhG1t7ervr4+0WbXrl06e/asSktLE23efvttnTp1KtGmpqZGU6ZM0ahRo7K0N8gGPiwBAN0hAHrM8ePH1dDQoIaGBknnbvxoaGhQc3OzAoGAFi9erB/96Ef65S9/qX379un+++/XuHHjdMcdd0iSrrzySn3nO9/RQw89pPfff1+/+tWvtGjRIt1zzz0aN26cJOnv//7vlZ+fr/nz52v//v36+c9/rjVr1mjp0qUu7TUAAMgqt24/Rvd2797d7a37c+fONcacmwrmiSeeMEVFRSYYDJpbb73VNDU1Ja3jiy++MPfee68ZOXKkCYVCZt68eebYsWNJbT7++GNz4403mmAwaC699FKzatWqfvXT79MHdDfGufzwumztZ2+/1/W/mdqOn16TTLHh/ewXfj+OY2ACxnAhAPovFospHA4rGo368npA206Nev2fuVOvR1/72dN2jDEKBAKJ/2ZqO/1ZR65y4rW2deyc5vfjOAaGU8Cwkm0fILYFXgBA7wiAsJZtIRAAgDgCIAAAgGUIgLCaTVVATgMDAOLy3O4A4LZ4CLQhIJ2/j14JwOf3w4bXAnbr+h73yr9D2IUKIADPMXxTASzCHzxwAxVAAJ5lU3UWdqMiiGyjAggAAGAZAiAAAIBlCIAAPI9TYrAJlzwgGwiAAAAAliEAAv8fVSYAgC0IgEAXNoZATjcBgH2YBgY4T28hMFfDUnf75bUwbIzJ2fEHgGyjAgigW4FAgMAFADmKAAgAAGAZAiAAAIBlCIAAeuWl08Beuy4RAPyKAAgAAGAZAiCAPnmpCggAGDgCIAAAgGWYBxDoh67XoNlWFfPKXIFcBwgAA0cFEAAAwDIEQGAAbK9G2VYFBYBcQQAEBogQSAgEAL8hAAIYMEIgAPgLARAAAMAyBEDAAbafBgYA+AsBEIAjOA0MAP5BAATSdH7VjyogIRAA/IKJoAE4qqcQ6IWA7IU+AIAXUAEEHETA6JnXq4O8dgBsQgAEHGaMIUz0wOshEABsQQAEMoQg2D1CIAC4j2sAgQzrGgIJPwAAL6ACCGQRFUEAgBcQAAFknVcroYFAgJAOwAoEQAA4DyEQQK4jAAJAN7iJB0Au4yYQIMu8FCrcPOXZ9TSwU33o69RyT9uJj0N3y7t7Lt3tdLfNTJ4Oz/Zrm8q+eO3935tM9tVL4wA7EQABj8nm9XGZDiDZlu6Havz3Ug3EfbXpTxDKpSCQavDNxnayuZ50uBk+AYlTwIDncOD3vkAg0OsHeLyayGsJwKsIgACQpr6CoMS1hAC8iQAIAABgGQIgAGQJlUAAXkEABACHpHrzB0EQgNsIgIAHERD8K5fuqgaQuwiAAJAFhHoAXsI8gIBHdQ0MVJW8jdcHgN9QAQR8gOvG4AcEYcA/CICAjxAE4XV8wwXgDwRAAICjmBwb8D6uAQQAOK67EHh+6Mu176IG/IQKIAAgK1IJhQCygwoggJwRDxiECn85//WiKghkHhVAD1m5cqW+9a1v6aKLLlJhYaHuuOMONTU1JbU5efKkKisrNWbMGI0cOVKzZ89Wa2trUpvm5mZVVFRo+PDhKiws1LJly3T69OmkNnv27NH06dMVDAY1efJkVVdXZ3r34CCuoQIADAQB0ENqa2tVWVmp9957TzU1NTp16pRmzZqlr776KtFmyZIlevPNN7Vp0ybV1tbqyJEjuvPOOxPLz5w5o4qKCnV2durdd9/Va6+9purqaq1YsSLR5tChQ6qoqNAtt9yihoYGLV68WA8++KB27NiR1f3FwBECuxcIBKgiAUAvAoZPEM86evSoCgsLVVtbq5tvvlnRaFRjx47V+vXrddddd0mSDh48qCuvvFJ1dXWaOXOmtm3bpttvv11HjhxRUVGRJGndunWqqqrS0aNHlZ+fr6qqKm3dulWNjY2Jbd1zzz1qb2/X9u3bU+pbLBZTOBxWNBpVKBRyfufRL+mGHa9chO/UYWig15gFAoGU2jPVSfdS/S7kga4nF8bXC/vIcdxuVAA9LBqNSpJGjx4tSaqvr9epU6dUVlaWaDN16lRNnDhRdXV1kqS6ujpdc801ifAnSeXl5YrFYtq/f3+iTdd1xNvE1wH/iZ8SzoUPRgBA5nETiEedPXtWixcv1re//W1dffXVkqSWlhbl5+eroKAgqW1RUZFaWloSbbqGv/jy+LLe2sRiMZ04cULDhg27oD8dHR3q6OhI/ByLxQa2g8gYr1T1vIIbQwDgQlQAPaqyslKNjY3asGGD212RdO4GlXA4nHhMmDDB7S6hF4SdCxGK/aNrRTuT1e34taK8N2AjAqAHLVq0SFu2bNHu3bs1fvz4xPPFxcXq7OxUe3t7UvvW1lYVFxcn2px/V3D8577ahEKhbqt/krR8+XJFo9HE4/DhwwPaRwBIRaZDGpdOwFYEQA8xxmjRokXavHmzdu3apUmTJiUtnzFjhoYMGaKdO3cmnmtqalJzc7MikYgkKRKJaN++fWpra0u0qampUSgUUklJSaJN13XE28TX0Z1gMKhQKJT0AIBMy3Q4o/oHW3ENoIdUVlZq/fr1+sUvfqGLLroocc1eOBzWsGHDFA6HNX/+fC1dulSjR49WKBTSww8/rEgkopkzZ0qSZs2apZKSEt13331avXq1Wlpa9Pjjj6uyslLBYFCStGDBAr344ot67LHH9MADD2jXrl3auHGjtm7d6tq+A0BPuobATAQ2rhOFjZgGxkN6OrC9+uqr+od/+AdJ5yaCfvTRR/X666+ro6ND5eXlWrt2beL0riT94Q9/0MKFC7Vnzx6NGDFCc+fO1apVq5SX93Xe37Nnj5YsWaIDBw5o/PjxeuKJJxLbSAXTB3hfqlNyeKECkslpYPqzHaaBGRinpoHpaxuZer9k83XzwnuI47jdCIBICwcO7yMA9n87BMCBIQCmv+3zEQCRaVwDCOQoW0MIclsm39fcEQybEACBHEYIBPqPEAgbEACBHEcIBPqPEIhcRwAELMBXxXkPAQOAm5gGBrBMpqfU8CMnbywAAD+gAggAQJZRkYfbqAACgIuYhNhuVOThFgIgfM2PB0wvfdB7pS9OvY6pzPPX0+/FTwOnEsicGLf4OrzyGjjBb/uS7vulP+voD6fHr7v+d32PR6NRR7cHf+EUMAB0gznhAOQyAiB8zW8VB/gPIRBALuIUMAD0oWsI5I8OALmACiCQZVSUAABuIwDC96jIIJsI8Pbg2IJcRgAEXECIAAC4iQAIAABgGQIg4JL4NCNUAwHv4jQwchV3AQMecH4I5EPH3/qagDf+M/yhp9eKP97gZwRAwIMIhLmHsJB7+HcJPyMAIifED8S5+iFLIAQAOIlrAAEAACxDAEROoTIGeBs3PgHeQAAEAACwDAEQAJB1VAEBdxEAkXOMMZwKBnyAEAi4hwAIAHANIRBwB9PAIGdRBexbIBBIe5yc/OB26rXqq0+9Tegbn6g5lb6ku52ettkfXn5fp7IvXuq/E6+jl/XU//jzsVgsm92Bx1ABBAAfoWIGwAkEQABp4VpL9xACAQwUARAAAMAyBEAAA0IV0B1UAQEMBAEQwIBxOtgdhEAA6SIAAgAAWIYACMAxVAEBwB+YBxDWsO10WSphLBOBLZ11OvXa9LXtnrbTdQ5AJ+ay6886cik0OzGHYqrrcUIujX1f4uPe9T0ejUbd7BJcRgUQAOAptv2xlg02hV2khgAIAPAcQiCQWQRAAIAnEQKdRRUQXREAAQCeRQgEMoMACADwtEAgQBB0EJVASNwFDItw0LtQ/M5Xt7Yd51Qf+goJPW2n6zg4cSdrqutI9a7jgcjm6+ulO3xT4cTr6FfGGMViMbe7ARcRAGEdmyoJfX2AufkB13XbTAOTG5yaBsaJ7WRzPYAfEQBhHdsP+udX3rwQiN2uAMaXpVoRdbICmEuoAPpj24BEAAQk2V0V9MIHjc0VwFxCBdAf2wYkbgIBJNl1MLYp7AIAukcABCzktRBoUwAHAC8gAAIAAFiGAAhYiiog4B6v/fuDfQiAADyDEAgA2UEABADABVQB4SYCIAAAgGUIgAA8xRjDqWBYg+85hluYCBr4/2wMHdn6Ptq+dDf26bweA/0uYDe+CeT8dfn5fei3CbDd/DYOL40D7EQFEAA8xO0wDsAOBEAAVCMAwDIEQAAAAMtwDSAASb1fH4fs6jrmVGcBZAIVQI95+eWXNW3aNIVCIYVCIUUiEW3bti2x/OTJk6qsrNSYMWM0cuRIzZ49W62trUnraG5uVkVFhYYPH67CwkItW7ZMp0+fTmqzZ88eTZ8+XcFgUJMnT1Z1dXU2dg8AAHgAAdBjxo8fr1WrVqm+vl4ffvih/vqv/1rf+973tH//fknSkiVL9Oabb2rTpk2qra3VkSNHdOeddyZ+/8yZM6qoqFBnZ6feffddvfbaa6qurtaKFSsSbQ4dOqSKigrdcsstamho0OLFi/Xggw9qx44dWd9feFN8agqqf+5hOhwAmRQwHGE8b/To0Xr22Wd11113aezYsVq/fr3uuusuSdLBgwd15ZVXqq6uTjNnztS2bdt0++2368iRIyoqKpIkrVu3TlVVVTp69Kjy8/NVVVWlrVu3qrGxMbGNe+65R+3t7dq+fXtKfYrFYgqHw4pGowqFQs7vNLKit2lPshn+nDoM5cI0MP1dj5cwDYy/cBy3GxVADztz5ow2bNigr776SpFIRPX19Tp16pTKysoSbaZOnaqJEyeqrq5OklRXV6drrrkmEf4kqby8XLFYLFFFrKurS1pHvE18Hd3p6OhQLBZLeuSqrtWvXH/0FkDiFahsPJx6XfraTl/j0FsbJ7Zz/jr6Gme/SeW1duJ9m63+ZlK29hHoCQHQg/bt26eRI0cqGAxqwYIF2rx5s0pKStTS0qL8/HwVFBQktS8qKlJLS4skqaWlJSn8xZfHl/XWJhaL6cSJE932aeXKlQqHw4nHhAkTnNhVT/LjBy8AAP1BAPSgKVOmqKGhQXv37tXChQs1d+5cHThwwNU+LV++XNFoNPE4fPiwq/0BAADpYxoYD8rPz9fkyZMlSTNmzNAHH3ygNWvW6O6771ZnZ6fa29uTqoCtra0qLi6WJBUXF+v9999PWl/8LuGubc6/c7i1tVWhUEjDhg3rtk/BYFDBYNCR/fMDL3w9Wjaleu0bACA3UAH0gbNnz6qjo0MzZszQkCFDtHPnzsSypqYmNTc3KxKJSJIikYj27duntra2RJuamhqFQiGVlJQk2nRdR7xNfB0AACC3UQH0mOXLl+u2227TxIkTdezYMa1fv1579uzRjh07FA6HNX/+fC1dulSjR49WKBTSww8/rEgkopkzZ0qSZs2apZKSEt13331avXq1Wlpa9Pjjj6uysjJRwVuwYIFefPFFPfbYY3rggQe0a9cubdy4UVu3bnVz1z2nu4pYLlcFu9s3L1UFbavKAkAmEQA9pq2tTffff78+//xzhcNhTZs2TTt27NDf/M3fSJKee+45DRo0SLNnz1ZHR4fKy8u1du3axO8PHjxYW7Zs0cKFCxWJRDRixAjNnTtXzzzzTKLNpEmTtHXrVi1ZskRr1qzR+PHj9corr6i8vDzr++sHtoUOL4W+rmx7HQAgk5gHEGmxbf6oXA0fPVXVvHhYSOU16KvfvU1509e0OE5spz/ryFVO/FvKhbHraxyysY+2HceRjGsAgRTkwgcOAABxnAIGUpSLIdCtu3/Pr36k0odMfkPH+ZNBZ2o7PW0zE7zwunbHS/+O3KzCeWkcYCcCIGAxtz6EMrXddNfb9Vs5Mrmd89eRrQCerUsY/BZq/NZfJzDlE+IIgIDFvPBh4GQfBloBzPR2uttmLoUzKoDel4v7hPRwDSAAWIDvmAXQFQEQgKuoSGQXIRCARAAEAOsQAgEQAAGgn3KhakkIBOzGTSAAkIauIdCvYSre71wItAD6hwogADjEr0HKrwEWQPoIgADgIEIgAD8gAALAABljfBv8nMQYAP5BAAQAJAy0EkgIBPyBm0AAAEkG+u0s3f0up5gBb6ECCAC4gNOBjcog4C0EQAA5g5DhLEIgkLsIgAByCiHDWZy6BXITARBAzuGuXADoHQEQQM4iBDojEAhQCQRyDHcBA8hphEDnDPTuYADeQQUQAJCyXKoEEmZhMwIgAKBfci0EEgRhIwIgAMB6hEDYhgAIAOi3XLwxhGogbEIABACkLVeDIJDrCIAA4AIvhoyBBDlCIOAvBEDAYnzIAYCdCIAArEcQBmAbAiAAuCTXTpsC8A8CIAC4iOojsok/OhBHAAQAALAMARAAXEYVEEC2EQABwAMIgQCyiQAIAB5BCASQLQRAAPAQQiCAbCAAAgAAWIYACAAeQxUQQKYRAAHAgwiBADIpz+0OAAC6N5AQyIS/AHpDAAQAjyPMAXAap4ABwOM4HQzAaQRAAPABQiAAJxEAAcAnCIEAnEIABAAfIQQCcAIBEAB8xhhDEAQwIARAAAAAyxAAAcCnqAICSBcBEAB8jBAIIB0EQADwOUIggP4iAAJADuDGEAD9QQAEAACwDAEQAHIIVUAAqSAAAgAAWIYACAA5hioggL7kud0BAO4JBAIphYVAIJDRfjgVWPrqZ0/biY+DU+OR6jri2xzoupz8vYFI5X3ipXCaqbH3slzcJ6SHCiCAPvGh4Z5Mh28AdiIAetiqVasUCAS0ePHixHMnT55UZWWlxowZo5EjR2r27NlqbW1N+r3m5mZVVFRo+PDhKiws1LJly3T69OmkNnv27NH06dMVDAY1efJkVVdXZ2GP4GeEQPcQAgE4jQDoUR988IF++tOfatq0aUnPL1myRG+++aY2bdqk2tpaHTlyRHfeeWdi+ZkzZ1RRUaHOzk69++67eu2111RdXa0VK1Yk2hw6dEgVFRW65ZZb1NDQoMWLF+vBBx/Ujh07srZ/8CdCIADkhoDhiO45x48f1/Tp07V27Vr96Ec/0nXXXafnn39e0WhUY8eO1fr163XXXXdJkg4ePKgrr7xSdXV1mjlzprZt26bbb79dR44cUVFRkSRp3bp1qqqq0tGjR5Wfn6+qqipt3bpVjY2NiW3ec889am9v1/bt21PqYywWUzgcVjQaVSgUcn4QkBWpXvN2/u84jWsA++aHQzXXAPoLx3G7UQH0oMrKSlVUVKisrCzp+fr6ep06dSrp+alTp2rixImqq6uTJNXV1emaa65JhD9JKi8vVywW0/79+xNtzl93eXl5Yh3d6ejoUCwWS3oAAAB/4i5gj9mwYYN+/etf64MPPrhgWUtLi/Lz81VQUJD0fFFRkVpaWhJtuoa/+PL4st7axGIxnThxQsOGDbtg2ytXrtTTTz+d9n4BAADvoALoIYcPH9Yjjzyif//3f9fQoUPd7k6S5cuXKxqNJh6HDx92u0uAVbgRBICTCIAeUl9fr7a2Nk2fPl15eXnKy8tTbW2tXnjhBeXl5amoqEidnZ1qb29P+r3W1lYVFxdLkoqLiy+4Kzj+c19tQqFQt9U/SQoGgwqFQkkP2CnXr4vyMkIgAKdwCthDbr31Vu3bty/puXnz5mnq1KmqqqrShAkTNGTIEO3cuVOzZ8+WJDU1Nam5uVmRSESSFIlE9K//+q9qa2tTYWGhJKmmpkahUEglJSWJNm+99VbSdmpqahLrQM9y7QM43ZsQvBACu+t3X/3qaV+73gDixI0M/VmHF8bSKdmaVNypMXNz7G2/AQXuIwB6yEUXXaSrr7466bkRI0ZozJgxiefnz5+vpUuXavTo0QqFQnr44YcViUQ0c+ZMSdKsWbNUUlKi++67T6tXr1ZLS4sef/xxVVZWKhgMSpIWLFigF198UY899pgeeOAB7dq1Sxs3btTWrVuzu8PwlXTuGAYAeBMB0Geee+45DRo0SLNnz1ZHR4fKy8u1du3axPLBgwdry5YtWrhwoSKRiEaMGKG5c+fqmWeeSbSZNGmStm7dqiVLlmjNmjUaP368XnnlFZWXl7uxS0Ba4mE016qyAJANzAOItNg6f1SuhY3+nALu+jteE98HP54Cto2XTgG7yQungG09juMcbgIB0C9eDMG5EAgAIJsIgEA/EDTOIQQCgL8RAIF+ImgAAPyOAAgAAGAZAiAAAIBlmAYGSENPp4G9eG1cpvR2R61XpXPXMwDkIiqAAKzi5YAKANlCAARgHUIgANsRAAE4zg+nWQmBAGxGAASQEYRAAPAuAiAAAIBlCIAAHOWHyl9XVAEB2IhpYABkTNcwSNACAO8gAMJ1TleM3Awafgw5fuxzJsTHwYnxYEx75sTYpHLM8Pp2BtK/VI+ZvA/RG04BI+cEAgHfnYYEACCbCIAAAPgIlT04gQCInEUlEACA7hEAkfMIgQAAJCMAwgqEQAC5JJXTwBz30BsCIAAAPsS1gBgIpoEBACBHMRcnekIFEAAAn+pPqOOUMLqiAogBCYfDA14Hf5UC6A+nrn/raz2Zus7O6WNeuutz4vgN/6ICCABAFlGJgxcQAAEA8BhCIjKNAAgAAGAZAiAAAB5EFRCZRAAEAMCjCIHIFAIgMoo7fAFgYPhec2QCARAAAMAyBEBkHFVAABg4qoBwEhNBY0Ci0ahCoVCf7QiB3hQIBBx/bdycGLevbfe0nfg4pDoe6W6np20OlFf+fTkx+bJTsvU6Zmp/sjFO0WiUyaAtRgUQgOO8EkhsQWUIQH8RAAFkBCEQALyLAAjAUQQ/d1AFBNAfBEAAGWOMSTyQeYRAAKkiAAIAAFiGAAggK6gCZgdVQACpIAACyBpCYHYQAgH0hXkA4TqvfFjZGE7c2OfuttndeyCdvqW7P/HfS/X3nRi3/m7TD7K1L07NN9hXGy/Na5iOnv5dxZ+PRqPZ7hI8hAogXOflAyjcE//+U6/8gQAAuYQACE8gBKI3hEAAcBYBEJ7hdgik2gQAsAUBEDgPIRAAkOsIgPAUt6uAcYRAAEAuIwACPeCUMAAgVxEA4TleqQLGEQQBALmGAAhP8loIlDgt7DbGHwCcw0TQGJBwONzr8q5BrqcP8J7CnhdDIDKD1xr9kcr7xYlJnJ3aTjrr7m29A52wPP48f1TZjQogsoYPeQAAvIEAiKwiBALAwFC5gxMIgMg6QiAADAwhEANFAIQrCIEAMDCEQAwEARCuMcYQBAFgAAiBSBcBEAMSjUbd7gIAWI0QiHQQAD3mqaeeSkw8HH9MnTo1sfzkyZOqrKzUmDFjNHLkSM2ePVutra1J62hublZFRYWGDx+uwsJCLVu2TKdPn05qs2fPHk2fPl3BYFCTJ09WdXV12n2migcA7iIEor8IgB501VVX6fPPP0883nnnncSyJUuW6M0339SmTZtUW1urI0eO6M4770wsP3PmjCoqKtTZ2al3331Xr732mqqrq7VixYpEm0OHDqmiokK33HKLGhoatHjxYj344IPasWNH2n0mBAKAuwiB6I+A4ZPbU5566im98cYbamhouGBZNBrV2LFjtX79et11112SpIMHD+rKK69UXV2dZs6cqW3btun222/XkSNHVFRUJElat26dqqqqdPToUeXn56uqqkpbt25VY2NjYt333HOP2tvbtX379pT6GYvFFA6HFY1GFQqFkpZ1PQjx9gLgBicmgnZqO+lseyBhLtX9im+ju+M4ch8VQA/69NNPNW7cOF1xxRWaM2eOmpubJUn19fU6deqUysrKEm2nTp2qiRMnqq6uTpJUV1ena665JhH+JKm8vFyxWEz79+9PtOm6jnib+DoGitAHAO6hEohU8FVwHlNaWqrq6mpNmTJFn3/+uZ5++mnddNNNamxsVEtLi/Lz81VQUJD0O0VFRWppaZEktbS0JIW/+PL4st7axGIxnThxQsOGDbugXx0dHero6Ej8HIvFet0PYwwHIQBwSSAQ4I9x9IoA6DG33XZb4v+nTZum0tJSXXbZZdq4cWO3wSxbVq5cqaeffrpfv9Of0xAcqAAAyB5OAXtcQUGBvvnNb+qzzz5TcXGxOjs71d7entSmtbVVxcXFkqTi4uIL7gqO/9xXm1Ao1GPIXL58uaLRaOJx+PBhJ3YvgWohACfxRyXQOwKgxx0/fly//e1vdckll2jGjBkaMmSIdu7cmVje1NSk5uZmRSIRSVIkEtG+ffvU1taWaFNTU6NQKKSSkpJEm67riLeJr6M7wWBQoVAo6eEU2yaEPn+aHzcfbvfHa7rrUzr99uO+Z0s23zfxY0tPDyf0tY2eHn3tY7rr7c/+MY+r3QiAHvNP//RPqq2t1e9//3u9++67+v73v6/Bgwfr3nvvVTgc1vz587V06VLt3r1b9fX1mjdvniKRiGbOnClJmjVrlkpKSnTffffp448/1o4dO/T444+rsrJSwWBQkrRgwQL97ne/02OPPaaDBw9q7dq12rhxo5YsWeLmrgOeZNsfKADswDWAHvO///u/uvfee/XFF19o7NixuvHGG/Xee+9p7NixkqTnnntOgwYN0uzZs9XR0aHy8nKtXbs28fuDBw/Wli1btHDhQkUiEY0YMUJz587VM888k2gzadIkbd26VUuWLNGaNWs0fvx4vfLKKyovL8/6/sJufrr+M95Pm6t3AHIH8wAiLb3NA4i+eSVEeOFubS8dglIJpKm26YuX9jubnHi/5cLY9TUO2dhHjuN24xQw4IJc+ACzFa8dgFxAAATgKrcrkABgIwIgAACAZbgJBHBJ11OJVMEAANlEAITr4uHH5mur3Nx3m8f9fE7ODYfuZXtsevvjyom+pPvHmxM3Eg10G+FweMDbgH9xChieQRUMgNOYxxHoHgEQnkIIBJAJhEAgGQEQAGAFQiDwNQIgPIcqIAAAmUUAhCf190vfASAVXBMInEMAhKcRAgFkAiFQikajbncBLiIAAgB8xUtnCKgowq8IgAAAX4oHQS+EQUIg/IYACADwPUIg0D8EQABATvBCNZAQCL8gAMLz3D6gA/AXt48ZhED4AQEQvuD2AR0A+oMQCK8jAMI3vHTBNwD0hRAILyMAwpcIgQD8gBAIryIAAgCQQYRAeBEBEL7F6WAAfkEIhNfkud0BoK8DY18hz60QaIxJ2jYH+PQ59RryGtihu9c5E8eBVNbZn/dcptr2pLv+dz1u8VVwdqMCCKSJ6iPgHXwlG9A/BEDAIQRCAIBfEAABWIOQDgDnEAABWIWbh3Ibp4GB1HATCDyPA3ruy9Zr7LX3UiAQyFqfshF6vTK+TvXDK/uTrp5ulok/H4vFst0leAgBEJ7np2qN3z8w3JKtu4B7uivSLdncNu/N/nP6LuBs4y5g9IZTwPA8Lx9g4X9++gMDAJwSMHy6Ig3RaFQFBQUptZOkcDjcZxsAcEpvx5w4J449qWwnnW33tF4nj5fxbbS3t6e9H/AvTgEjLV988UVK7VI5qHDgAeAGN4896W47E30+duwYx2ELEQCRltGjR0uSmpubrT9wxGIxTZgwQYcPH1YoFHK7O65hHL7GWHyNsTjHi+NgjNGxY8c0btw4t7sCFxAAkZZBg85dPhoOhz1zMHNbKBRiLMQ4dMVYfI2xOMdr42D7H/A24yYQAAAAyxAAAQAALEMARFqCwaCefPJJBYNBt7viOsbiHMbha4zF1xiLcxgHeA3TwAAAAFiGCiAAAIBlCIAAAACWIQACAABYhgAIAABgGQIgAACAZQiAAAAAliEAAgAAWIYACAAAYBkCIAAAgGUIgAAAAJYhAAIAAFiGAAgAAGAZAiAAAIBlCIAAAACWIQACAABYhgAIAABgGQIgAACAZQiAAAAAliEAAgAAWIYACAAAYBkCIAAAgGUIgAAAAJYhAAIAAFiGAAgAAGAZAiAAAIBlCIAAAACWIQACAABYhgAIAABgGQIgAACAZQiAAAAAliEAAgAAWIYACAAAYBkCIAAAgGUIgAAAAJYhAAIAAFiGAAgAAGAZAiAAAIBlCIAAAACWIQACAABYhgAIAABgGQIgAACAZQiAAAAAliEAAgAAWIYACAAAYBkCIAAAgGUIgAAAAJb5fxMAo47iLQCwAAAAAElFTkSuQmCC",
+                  "text/html": [
+                     "\n",
+                     "            <div style=\"display: inline-block;\">\n",
+                     "                <div class=\"jupyter-widgets widget-label\" style=\"text-align: center;\">\n",
+                     "                    Figure\n",
+                     "                </div>\n",
+                     "                <img src='data:image/png;base64,iVBORw0KGgoAAAANSUhEUgAAAoAAAAHgCAYAAAA10dzkAAAAOXRFWHRTb2Z0d2FyZQBNYXRwbG90bGliIHZlcnNpb24zLjguNCwgaHR0cHM6Ly9tYXRwbG90bGliLm9yZy8fJSN1AAAACXBIWXMAAA9hAAAPYQGoP6dpAAA1OklEQVR4nO3df3AUdZ7/8ddAyPDLmQCSRAQUi10wKnrgGuZWvfLMkfXi3rpilXqUcohuwQVLwMMsd4o/aq+gsGoVV5G9stb4xyELV4e7gsCl+BHPNaJmjRJYcrrLbrjFJKxuZsCDhB+f7x98Z8xAfkwmPdPd83k+qqY00590f/ozQ88r7+7+TMAYYwQAAABrDHK7AwAAAMguAiAAAIBlCIAAAACWIQACAABYhgAIAABgGQIgAACAZQiAAAAAliEAAgAAWIYACAAAYBkCIAAAgGUIgAAAAJYhAAIAAFiGAAgAAGAZAiAAAIBlCIAAAACWIQACAABYhgAIAABgGQIgAACAZQiAAAAAliEAAgAAWIYACAAAYBkCIAAAgGUIgAAAAJYhAAIAAFiGAAgAAGAZAiAAAIBlCIAAAACWIQACAABYhgAIAABgGQIgAACAZQiAAAAAliEAAgAAWIYACAAAYBkCIAAAgGUIgEjLSy+9pMsvv1xDhw5VaWmp3n//fbe7NCBvv/22vvvd72rcuHEKBAJ64403kpYbY7RixQpdcsklGjZsmMrKyvTpp58mtfnyyy81Z84chUIhFRQUaP78+Tp+/HhSm08++UQ33XSThg4dqgkTJmj16tWZ3rV+Wblypb71rW/poosuUmFhoe644w41NTUltTl58qQqKys1ZswYjRw5UrNnz1Zra2tSm+bmZlVUVGj48OEqLCzUsmXLdPr06aQ2e/bs0fTp0xUMBjV58mRVV1dnevf65eWXX9a0adMUCoUUCoUUiUS0bdu2xHJbxuF8q1atUiAQ0OLFixPP2TIWTz31lAKBQNJj6tSpieW2jANyhAH6acOGDSY/P9/87Gc/M/v37zcPPfSQKSgoMK2trW53LW1vvfWW+Zd/+Rfzn//5n0aS2bx5c9LyVatWmXA4bN544w3z8ccfm7/7u78zkyZNMidOnEi0+c53vmOuvfZa895775n//u//NpMnTzb33ntvYnk0GjVFRUVmzpw5prGx0bz++utm2LBh5qc//Wm2drNP5eXl5tVXXzWNjY2moaHB/O3f/q2ZOHGiOX78eKLNggULzIQJE8zOnTvNhx9+aGbOnGn+8i//MrH89OnT5uqrrzZlZWXmo48+Mm+99Za5+OKLzfLlyxNtfve735nhw4ebpUuXmgMHDpif/OQnZvDgwWb79u1Z3d/e/PKXvzRbt241//M//2OamprMP//zP5shQ4aYxsZGY4w949DV+++/by6//HIzbdo088gjjySet2UsnnzySXPVVVeZzz//PPE4evRoYrkt44DcQABEv91www2msrIy8fOZM2fMuHHjzMqVK13slXPOD4Bnz541xcXF5tlnn008197eboLBoHn99deNMcYcOHDASDIffPBBos22bdtMIBAwf/zjH40xxqxdu9aMGjXKdHR0JNpUVVWZKVOmZHiP0tfW1mYkmdraWmPMuf0eMmSI2bRpU6LNb37zGyPJ1NXVGWPOhelBgwaZlpaWRJuXX37ZhEKhxL4/9thj5qqrrkra1t13323Ky8szvUsDMmrUKPPKK69YOQ7Hjh0z3/jGN0xNTY35q7/6q0QAtGksnnzySXPttdd2u8ymcUBu4BQw+qWzs1P19fUqKytLPDdo0CCVlZWprq7OxZ5lzqFDh9TS0pK0z+FwWKWlpYl9rqurU0FBga6//vpEm7KyMg0aNEh79+5NtLn55puVn5+faFNeXq6mpib9+c9/ztLe9E80GpUkjR49WpJUX1+vU6dOJY3F1KlTNXHixKSxuOaaa1RUVJRoU15erlgspv379yfadF1HvI1X30NnzpzRhg0b9NVXXykSiVg5DpWVlaqoqLigv7aNxaeffqpx48bpiiuu0Jw5c9Tc3CzJvnGA/xEA0S9/+tOfdObMmaQDmCQVFRWppaXFpV5lVny/etvnlpYWFRYWJi3Py8vT6NGjk9p0t46u2/CSs2fPavHixfr2t7+tq6++WtK5fubn56ugoCCp7flj0dd+9tQmFovpxIkTmdidtOzbt08jR45UMBjUggULtHnzZpWUlFg3Dhs2bNCvf/1rrVy58oJlNo1FaWmpqqurtX37dr388ss6dOiQbrrpJh07dsyqcUBuyHO7AwC8qbKyUo2NjXrnnXfc7oprpkyZooaGBkWjUf3Hf/yH5s6dq9raWre7lVWHDx/WI488opqaGg0dOtTt7rjqtttuS/z/tGnTVFpaqssuu0wbN27UsGHDXOwZ0H9UANEvF198sQYPHnzBnW2tra0qLi52qVeZFd+v3va5uLhYbW1tSctPnz6tL7/8MqlNd+voug2vWLRokbZs2aLdu3dr/PjxieeLi4vV2dmp9vb2pPbnj0Vf+9lTm1Ao5KkP0vz8fE2ePFkzZszQypUrde2112rNmjVWjUN9fb3a2to0ffp05eXlKS8vT7W1tXrhhReUl5enoqIia8bifAUFBfrmN7+pzz77zKr3BHIDARD9kp+frxkzZmjnzp2J586ePaudO3cqEom42LPMmTRpkoqLi5P2ORaLae/evYl9jkQiam9vV319faLNrl27dPbsWZWWlibavP322zp16lSiTU1NjaZMmaJRo0ZlaW96Z4zRokWLtHnzZu3atUuTJk1KWj5jxgwNGTIkaSyamprU3NycNBb79u1LCsQ1NTUKhUIqKSlJtOm6jngbr7+Hzp49q46ODqvG4dZbb9W+ffvU0NCQeFx//fWaM2dO4v9tGYvzHT9+XL/97W91ySWXWPWeQI5w+y4U+M+GDRtMMBg01dXV5sCBA+YHP/iBKSgoSLqzzW+OHTtmPvroI/PRRx8ZSebHP/6x+eijj8wf/vAHY8y5aWAKCgrML37xC/PJJ5+Y733ve91OA/MXf/EXZu/eveadd94x3/jGN5KmgWlvbzdFRUXmvvvuM42NjWbDhg1m+PDhnpoGZuHChSYcDps9e/YkTXXxf//3f4k2CxYsMBMnTjS7du0yH374oYlEIiYSiSSWx6e6mDVrlmloaDDbt283Y8eO7Xaqi2XLlpnf/OY35qWXXvLcVBc//OEPTW1trTl06JD55JNPzA9/+EMTCATMf/3Xfxlj7BmH7nS9C9gYe8bi0UcfNXv27DGHDh0yv/rVr0xZWZm5+OKLTVtbmzHGnnFAbiAAIi0/+clPzMSJE01+fr654YYbzHvvved2lwZk9+7dRtIFj7lz5xpjzk0F88QTT5iioiITDAbNrbfeapqampLW8cUXX5h7773XjBw50oRCITNv3jxz7NixpDYff/yxufHGG00wGDSXXnqpWbVqVbZ2MSXdjYEk8+qrrybanDhxwvzjP/6jGTVqlBk+fLj5/ve/bz7//POk9fz+9783t912mxk2bJi5+OKLzaOPPmpOnTqV1Gb37t3muuuuM/n5+eaKK65I2oYXPPDAA+ayyy4z+fn5ZuzYsebWW29NhD9j7BmH7pwfAG0Zi7vvvttccsklJj8/31x66aXm7rvvNp999lliuS3jgNwQMMYYd2qPAAAAcAPXAAIAAFiGAAgAAGAZAiAAAIBlCIAAAACWIQACAABYhgAIAABgGQIgAACAZQiAlnvppZd0+eWXa+jQoSotLdX777+f0u91dHToqaeeUkdHR4Z76H2MxTmMw9cYi68xFucwDvAaJoK22M9//nPdf//9WrdunUpLS/X8889r06ZNampqUmFhYa+/G4vFFA6HFY1GFQqFstRjb2IszmEcvsZYfI2xOIdxgNdQAbTYj3/8Yz300EOaN2+eSkpKtG7dOg0fPlw/+9nP3O4aAADIIAKgpTo7O1VfX6+ysrLEc4MGDVJZWZnq6upc7BkAAMi0PLc7AHf86U9/0pkzZ1RUVJT0fFFRkQ4ePHhB+46OjqRrV9rb2yVJ0Wg0o/30g1gslvRfWzEOX2MsvsZYnOPFcTDG6NixYxo3bpwGDaIeZBsCIFKycuVKPf300xc8P3HiRBd6400TJkxwuwuewDh8jbH4GmNxjhfH4fDhwxo/frzb3UCWEQAtdfHFF2vw4MFqbW1Ner61tVXFxcUXtF++fLmWLl2a+DkajToW/qgiAnBaOBzus40Tx57etuP1Y1u87xdddJHLPYEbCICWys/P14wZM7Rz507dcccdkqSzZ89q586dWrRo0QXtg8GggsFgRvrCHXEA3JDpY084HJYfJtoIBAJudwEuIABabOnSpZo7d66uv/563XDDDXr++ef11Vdfad68eW53DQByQiAQ8EUIhH0IgBa7++67dfToUa1YsUItLS267rrrtH379gtuDAEAALmFiaCRlvikpk7gLQjAaamc1nTi2JPq6VMvHufifWdyajtx3zcAABnGdXbwGgIgAABZQAiElxAAAQDWMMYkHk6vL5WHl3h9mhpkFgEQAGCNQCBAJQ4QARAAYCFCYGqTZSN3EQABAEgTQRJ+RQAEAGAACIHwIwIgAAADRAiE3xAAAQBwACEQfkIABADAIYRA+AUBEAAAwDJ5bncA/ubEd0g68Rez1yZYBZA52fye377W09/txPve1+9l47gYjUaZCsZiVAABAOiB06d0+WMVXkEABACgF26EQIIiMo0ACABAH9z4CjlCIDKJAAgAQIqyHQSNMQRBZAQBEACAfqIaCL8jACInMPcWgGzjuAM/IwAiZ3AwBpDLqALCScwDiJzSWwjk4AnA77o7jvV03OvueWNMSvMbIvdRAQQAwMfSCXOcMQEBENZwYxoHAMgGKnroLwIgAACAZQiAsA5VQACA7QiAsBKngwHkGk4Doz+4CxhW6xoCOXgC8Lv4cYw/cNEXKoAAXEdFFgCyiwAIwDPiQZAwCAwMZzTQF04Bw3U9HaiyHQJS2R4H1ezp6fXgNQCAgaMCCM/igx4AgMwgAMLTCIE4H6eIAWDgCIAAfInrBe3FH4bAwBEAAQAALEMABPqBapM3UQm0jzGGSiAwAARAoJ8IGgAAvyMAAmkgBALeQBUQSA8BEBgAgiDgPkIg0H9MBA3P8+p3W8b7w/cJ+weTS+cuXkOgf6gAAgAAWIYACN/ww11/zE3nX7xmAGxCAITveD0ExhEEAQBeRQAEMowQCADwGgIgfMkvVcA4qoEAAC8hAAJZRAgEAHgBARAAuiCkA7AB8wDCt7qeBvbTh3ZvffXbqe1c1df7idfJDn49xgCpoAIIeAgfMgCAbCAAAh5DCPQ/XsPcQ9UXuYYACAAZwJ3fuYcQiFxCAASADCII5hZCIHIFARAAAMAyBEAAyBIqgbmBKiByAQEQALKIEAjACwiAAJBlhED/owoIv2MiaOSE7g7Gfv6QZSLi3OPn96OTuhsHv76f/dpvQKICiBzGwRnwB8IxkH0EQI95++239d3vflfjxo1TIBDQG2+8kbTcGKMVK1bokksu0bBhw1RWVqZPP/00qc2XX36pOXPmKBQKqaCgQPPnz9fx48eT2nzyySe66aabNHToUE2YMEGrV6/O9K65ghAI+EN8uhzCIJAdBECP+eqrr3TttdfqpZde6nb56tWr9cILL2jdunXau3evRowYofLycp08eTLRZs6cOdq/f79qamq0ZcsWvf322/rBD36QWB6LxTRr1ixddtllqq+v17PPPqunnnpK//Zv/5bx/XODMSbngmDXD8vuHgCQa8c9OMzAsySZzZs3J34+e/asKS4uNs8++2ziufb2dhMMBs3rr79ujDHmwIEDRpL54IMPEm22bdtmAoGA+eMf/2iMMWbt2rVm1KhRpqOjI9GmqqrKTJkyJeW+RaNRI8lEo9F0dy+rJOXkI1dkazx6+72u/83UdnLxtesvxiZ7enuvx4/ffjqOw1lUAH3k0KFDamlpUVlZWeK5cDis0tJS1dXVSZLq6upUUFCg66+/PtGmrKxMgwYN0t69exNtbr75ZuXn5yfalJeXq6mpSX/+85+73XZHR4disVjSw09Mjv4lTLUPAJAOAqCPtLS0SJKKioqSni8qKkosa2lpUWFhYdLyvLw8jR49OqlNd+vouo3zrVy5UuFwOPGYMGHCwHcIjuDULwCgvwiASMny5csVjUYTj8OHD7vdJXSDIAggzuTg9c9wDgHQR4qLiyVJra2tSc+3trYmlhUXF6utrS1p+enTp/Xll18mteluHV23cb5gMKhQKJT08BubDoYEQfgZNzk5K37six//bDoWomcEQB+ZNGmSiouLtXPnzsRzsVhMe/fuVSQSkSRFIhG1t7ervr4+0WbXrl06e/asSktLE23efvttnTp1KtGmpqZGU6ZM0ahRo7K0N8gGPiwBAN0hAHrM8ePH1dDQoIaGBknnbvxoaGhQc3OzAoGAFi9erB/96Ef65S9/qX379un+++/XuHHjdMcdd0iSrrzySn3nO9/RQw89pPfff1+/+tWvtGjRIt1zzz0aN26cJOnv//7vlZ+fr/nz52v//v36+c9/rjVr1mjp0qUu7TUAAMgqt24/Rvd2797d7a37c+fONcacmwrmiSeeMEVFRSYYDJpbb73VNDU1Ja3jiy++MPfee68ZOXKkCYVCZt68eebYsWNJbT7++GNz4403mmAwaC699FKzatWqfvXT79MHdDfGufzwumztZ2+/1/W/mdqOn16TTLHh/ewXfj+OY2ACxnAhAPovFospHA4rGo368npA206Nev2fuVOvR1/72dN2jDEKBAKJ/2ZqO/1ZR65y4rW2deyc5vfjOAaGU8Cwkm0fILYFXgBA7wiAsJZtIRAAgDgCIAAAgGUIgLCaTVVATgMDAOLy3O4A4LZ4CLQhIJ2/j14JwOf3w4bXAnbr+h73yr9D2IUKIADPMXxTASzCHzxwAxVAAJ5lU3UWdqMiiGyjAggAAGAZAiAAAIBlCIAAPI9TYrAJlzwgGwiAAAAAliEAAv8fVSYAgC0IgEAXNoZATjcBgH2YBgY4T28hMFfDUnf75bUwbIzJ2fEHgGyjAgigW4FAgMAFADmKAAgAAGAZAiAAAIBlCIAAeuWl08Beuy4RAPyKAAgAAGAZAiCAPnmpCggAGDgCIAAAgGWYBxDoh67XoNlWFfPKXIFcBwgAA0cFEAAAwDIEQGAAbK9G2VYFBYBcQQAEBogQSAgEAL8hAAIYMEIgAPgLARAAAMAyBEDAAbafBgYA+AsBEIAjOA0MAP5BAATSdH7VjyogIRAA/IKJoAE4qqcQ6IWA7IU+AIAXUAEEHETA6JnXq4O8dgBsQgAEHGaMIUz0wOshEABsQQAEMoQg2D1CIAC4j2sAgQzrGgIJPwAAL6ACCGQRFUEAgBcQAAFknVcroYFAgJAOwAoEQAA4DyEQQK4jAAJAN7iJB0Au4yYQIMu8FCrcPOXZ9TSwU33o69RyT9uJj0N3y7t7Lt3tdLfNTJ4Oz/Zrm8q+eO3935tM9tVL4wA7EQABj8nm9XGZDiDZlu6Havz3Ug3EfbXpTxDKpSCQavDNxnayuZ50uBk+AYlTwIDncOD3vkAg0OsHeLyayGsJwKsIgACQpr6CoMS1hAC8iQAIAABgGQIgAGQJlUAAXkEABACHpHrzB0EQgNsIgIAHERD8K5fuqgaQuwiAAJAFhHoAXsI8gIBHdQ0MVJW8jdcHgN9QAQR8gOvG4AcEYcA/CICAjxAE4XV8wwXgDwRAAICjmBwb8D6uAQQAOK67EHh+6Mu176IG/IQKIAAgK1IJhQCygwoggJwRDxiECn85//WiKghkHhVAD1m5cqW+9a1v6aKLLlJhYaHuuOMONTU1JbU5efKkKisrNWbMGI0cOVKzZ89Wa2trUpvm5mZVVFRo+PDhKiws1LJly3T69OmkNnv27NH06dMVDAY1efJkVVdXZ3r34CCuoQIADAQB0ENqa2tVWVmp9957TzU1NTp16pRmzZqlr776KtFmyZIlevPNN7Vp0ybV1tbqyJEjuvPOOxPLz5w5o4qKCnV2durdd9/Va6+9purqaq1YsSLR5tChQ6qoqNAtt9yihoYGLV68WA8++KB27NiR1f3FwBECuxcIBKgiAUAvAoZPEM86evSoCgsLVVtbq5tvvlnRaFRjx47V+vXrddddd0mSDh48qCuvvFJ1dXWaOXOmtm3bpttvv11HjhxRUVGRJGndunWqqqrS0aNHlZ+fr6qqKm3dulWNjY2Jbd1zzz1qb2/X9u3bU+pbLBZTOBxWNBpVKBRyfufRL+mGHa9chO/UYWig15gFAoGU2jPVSfdS/S7kga4nF8bXC/vIcdxuVAA9LBqNSpJGjx4tSaqvr9epU6dUVlaWaDN16lRNnDhRdXV1kqS6ujpdc801ifAnSeXl5YrFYtq/f3+iTdd1xNvE1wH/iZ8SzoUPRgBA5nETiEedPXtWixcv1re//W1dffXVkqSWlhbl5+eroKAgqW1RUZFaWloSbbqGv/jy+LLe2sRiMZ04cULDhg27oD8dHR3q6OhI/ByLxQa2g8gYr1T1vIIbQwDgQlQAPaqyslKNjY3asGGD212RdO4GlXA4nHhMmDDB7S6hF4SdCxGK/aNrRTuT1e34taK8N2AjAqAHLVq0SFu2bNHu3bs1fvz4xPPFxcXq7OxUe3t7UvvW1lYVFxcn2px/V3D8577ahEKhbqt/krR8+XJFo9HE4/DhwwPaRwBIRaZDGpdOwFYEQA8xxmjRokXavHmzdu3apUmTJiUtnzFjhoYMGaKdO3cmnmtqalJzc7MikYgkKRKJaN++fWpra0u0qampUSgUUklJSaJN13XE28TX0Z1gMKhQKJT0AIBMy3Q4o/oHW3ENoIdUVlZq/fr1+sUvfqGLLroocc1eOBzWsGHDFA6HNX/+fC1dulSjR49WKBTSww8/rEgkopkzZ0qSZs2apZKSEt13331avXq1Wlpa9Pjjj6uyslLBYFCStGDBAr344ot67LHH9MADD2jXrl3auHGjtm7d6tq+A0BPuobATAQ2rhOFjZgGxkN6OrC9+uqr+od/+AdJ5yaCfvTRR/X666+ro6ND5eXlWrt2beL0riT94Q9/0MKFC7Vnzx6NGDFCc+fO1apVq5SX93Xe37Nnj5YsWaIDBw5o/PjxeuKJJxLbSAXTB3hfqlNyeKECkslpYPqzHaaBGRinpoHpaxuZer9k83XzwnuI47jdCIBICwcO7yMA9n87BMCBIQCmv+3zEQCRaVwDCOQoW0MIclsm39fcEQybEACBHEYIBPqPEAgbEACBHEcIBPqPEIhcRwAELMBXxXkPAQOAm5gGBrBMpqfU8CMnbywAAD+gAggAQJZRkYfbqAACgIuYhNhuVOThFgIgfM2PB0wvfdB7pS9OvY6pzPPX0+/FTwOnEsicGLf4OrzyGjjBb/uS7vulP+voD6fHr7v+d32PR6NRR7cHf+EUMAB0gznhAOQyAiB8zW8VB/gPIRBALuIUMAD0oWsI5I8OALmACiCQZVSUAABuIwDC96jIIJsI8Pbg2IJcRgAEXECIAAC4iQAIAABgGQIg4JL4NCNUAwHv4jQwchV3AQMecH4I5EPH3/qagDf+M/yhp9eKP97gZwRAwIMIhLmHsJB7+HcJPyMAIifED8S5+iFLIAQAOIlrAAEAACxDAEROoTIGeBs3PgHeQAAEAACwDAEQAJB1VAEBdxEAkXOMMZwKBnyAEAi4hwAIAHANIRBwB9PAIGdRBexbIBBIe5yc/OB26rXqq0+9Tegbn6g5lb6ku52ettkfXn5fp7IvXuq/E6+jl/XU//jzsVgsm92Bx1ABBAAfoWIGwAkEQABp4VpL9xACAQwUARAAAMAyBEAAA0IV0B1UAQEMBAEQwIBxOtgdhEAA6SIAAgAAWIYACMAxVAEBwB+YBxDWsO10WSphLBOBLZ11OvXa9LXtnrbTdQ5AJ+ay6886cik0OzGHYqrrcUIujX1f4uPe9T0ejUbd7BJcRgUQAOAptv2xlg02hV2khgAIAPAcQiCQWQRAAIAnEQKdRRUQXREAAQCeRQgEMoMACADwtEAgQBB0EJVASNwFDItw0LtQ/M5Xt7Yd51Qf+goJPW2n6zg4cSdrqutI9a7jgcjm6+ulO3xT4cTr6FfGGMViMbe7ARcRAGEdmyoJfX2AufkB13XbTAOTG5yaBsaJ7WRzPYAfEQBhHdsP+udX3rwQiN2uAMaXpVoRdbICmEuoAPpj24BEAAQk2V0V9MIHjc0VwFxCBdAf2wYkbgIBJNl1MLYp7AIAukcABCzktRBoUwAHAC8gAAIAAFiGAAhYiiog4B6v/fuDfQiAADyDEAgA2UEABADABVQB4SYCIAAAgGUIgAA8xRjDqWBYg+85hluYCBr4/2wMHdn6Ptq+dDf26bweA/0uYDe+CeT8dfn5fei3CbDd/DYOL40D7EQFEAA8xO0wDsAOBEAAVCMAwDIEQAAAAMtwDSAASb1fH4fs6jrmVGcBZAIVQI95+eWXNW3aNIVCIYVCIUUiEW3bti2x/OTJk6qsrNSYMWM0cuRIzZ49W62trUnraG5uVkVFhYYPH67CwkItW7ZMp0+fTmqzZ88eTZ8+XcFgUJMnT1Z1dXU2dg8AAHgAAdBjxo8fr1WrVqm+vl4ffvih/vqv/1rf+973tH//fknSkiVL9Oabb2rTpk2qra3VkSNHdOeddyZ+/8yZM6qoqFBnZ6feffddvfbaa6qurtaKFSsSbQ4dOqSKigrdcsstamho0OLFi/Xggw9qx44dWd9feFN8agqqf+5hOhwAmRQwHGE8b/To0Xr22Wd11113aezYsVq/fr3uuusuSdLBgwd15ZVXqq6uTjNnztS2bdt0++2368iRIyoqKpIkrVu3TlVVVTp69Kjy8/NVVVWlrVu3qrGxMbGNe+65R+3t7dq+fXtKfYrFYgqHw4pGowqFQs7vNLKit2lPshn+nDoM5cI0MP1dj5cwDYy/cBy3GxVADztz5ow2bNigr776SpFIRPX19Tp16pTKysoSbaZOnaqJEyeqrq5OklRXV6drrrkmEf4kqby8XLFYLFFFrKurS1pHvE18Hd3p6OhQLBZLeuSqrtWvXH/0FkDiFahsPJx6XfraTl/j0FsbJ7Zz/jr6Gme/SeW1duJ9m63+ZlK29hHoCQHQg/bt26eRI0cqGAxqwYIF2rx5s0pKStTS0qL8/HwVFBQktS8qKlJLS4skqaWlJSn8xZfHl/XWJhaL6cSJE932aeXKlQqHw4nHhAkTnNhVT/LjBy8AAP1BAPSgKVOmqKGhQXv37tXChQs1d+5cHThwwNU+LV++XNFoNPE4fPiwq/0BAADpYxoYD8rPz9fkyZMlSTNmzNAHH3ygNWvW6O6771ZnZ6fa29uTqoCtra0qLi6WJBUXF+v9999PWl/8LuGubc6/c7i1tVWhUEjDhg3rtk/BYFDBYNCR/fMDL3w9Wjaleu0bACA3UAH0gbNnz6qjo0MzZszQkCFDtHPnzsSypqYmNTc3KxKJSJIikYj27duntra2RJuamhqFQiGVlJQk2nRdR7xNfB0AACC3UQH0mOXLl+u2227TxIkTdezYMa1fv1579uzRjh07FA6HNX/+fC1dulSjR49WKBTSww8/rEgkopkzZ0qSZs2apZKSEt13331avXq1Wlpa9Pjjj6uysjJRwVuwYIFefPFFPfbYY3rggQe0a9cubdy4UVu3bnVz1z2nu4pYLlcFu9s3L1UFbavKAkAmEQA9pq2tTffff78+//xzhcNhTZs2TTt27NDf/M3fSJKee+45DRo0SLNnz1ZHR4fKy8u1du3axO8PHjxYW7Zs0cKFCxWJRDRixAjNnTtXzzzzTKLNpEmTtHXrVi1ZskRr1qzR+PHj9corr6i8vDzr++sHtoUOL4W+rmx7HQAgk5gHEGmxbf6oXA0fPVXVvHhYSOU16KvfvU1509e0OE5spz/ryFVO/FvKhbHraxyysY+2HceRjGsAgRTkwgcOAABxnAIGUpSLIdCtu3/Pr36k0odMfkPH+ZNBZ2o7PW0zE7zwunbHS/+O3KzCeWkcYCcCIGAxtz6EMrXddNfb9Vs5Mrmd89eRrQCerUsY/BZq/NZfJzDlE+IIgIDFvPBh4GQfBloBzPR2uttmLoUzKoDel4v7hPRwDSAAWIDvmAXQFQEQgKuoSGQXIRCARAAEAOsQAgEQAAGgn3KhakkIBOzGTSAAkIauIdCvYSre71wItAD6hwogADjEr0HKrwEWQPoIgADgIEIgAD8gAALAABljfBv8nMQYAP5BAAQAJAy0EkgIBPyBm0AAAEkG+u0s3f0up5gBb6ECCAC4gNOBjcog4C0EQAA5g5DhLEIgkLsIgAByCiHDWZy6BXITARBAzuGuXADoHQEQQM4iBDojEAhQCQRyDHcBA8hphEDnDPTuYADeQQUQAJCyXKoEEmZhMwIgAKBfci0EEgRhIwIgAMB6hEDYhgAIAOi3XLwxhGogbEIABACkLVeDIJDrCIAA4AIvhoyBBDlCIOAvBEDAYnzIAYCdCIAArEcQBmAbAiAAuCTXTpsC8A8CIAC4iOojsok/OhBHAAQAALAMARAAXEYVEEC2EQABwAMIgQCyiQAIAB5BCASQLQRAAPAQQiCAbCAAAgAAWIYACAAeQxUQQKYRAAHAgwiBADIpz+0OAAC6N5AQyIS/AHpDAAQAjyPMAXAap4ABwOM4HQzAaQRAAPABQiAAJxEAAcAnCIEAnEIABAAfIQQCcAIBEAB8xhhDEAQwIARAAAAAyxAAAcCnqAICSBcBEAB8jBAIIB0EQADwOUIggP4iAAJADuDGEAD9QQAEAACwDAEQAHIIVUAAqSAAAgAAWIYACAA5hioggL7kud0BAO4JBAIphYVAIJDRfjgVWPrqZ0/biY+DU+OR6jri2xzoupz8vYFI5X3ipXCaqbH3slzcJ6SHCiCAPvGh4Z5Mh28AdiIAetiqVasUCAS0ePHixHMnT55UZWWlxowZo5EjR2r27NlqbW1N+r3m5mZVVFRo+PDhKiws1LJly3T69OmkNnv27NH06dMVDAY1efJkVVdXZ2GP4GeEQPcQAgE4jQDoUR988IF++tOfatq0aUnPL1myRG+++aY2bdqk2tpaHTlyRHfeeWdi+ZkzZ1RRUaHOzk69++67eu2111RdXa0VK1Yk2hw6dEgVFRW65ZZb1NDQoMWLF+vBBx/Ujh07srZ/8CdCIADkhoDhiO45x48f1/Tp07V27Vr96Ec/0nXXXafnn39e0WhUY8eO1fr163XXXXdJkg4ePKgrr7xSdXV1mjlzprZt26bbb79dR44cUVFRkSRp3bp1qqqq0tGjR5Wfn6+qqipt3bpVjY2NiW3ec889am9v1/bt21PqYywWUzgcVjQaVSgUcn4QkBWpXvN2/u84jWsA++aHQzXXAPoLx3G7UQH0oMrKSlVUVKisrCzp+fr6ep06dSrp+alTp2rixImqq6uTJNXV1emaa65JhD9JKi8vVywW0/79+xNtzl93eXl5Yh3d6ejoUCwWS3oAAAB/4i5gj9mwYYN+/etf64MPPrhgWUtLi/Lz81VQUJD0fFFRkVpaWhJtuoa/+PL4st7axGIxnThxQsOGDbtg2ytXrtTTTz+d9n4BAADvoALoIYcPH9Yjjzyif//3f9fQoUPd7k6S5cuXKxqNJh6HDx92u0uAVbgRBICTCIAeUl9fr7a2Nk2fPl15eXnKy8tTbW2tXnjhBeXl5amoqEidnZ1qb29P+r3W1lYVFxdLkoqLiy+4Kzj+c19tQqFQt9U/SQoGgwqFQkkP2CnXr4vyMkIgAKdwCthDbr31Vu3bty/puXnz5mnq1KmqqqrShAkTNGTIEO3cuVOzZ8+WJDU1Nam5uVmRSESSFIlE9K//+q9qa2tTYWGhJKmmpkahUEglJSWJNm+99VbSdmpqahLrQM9y7QM43ZsQvBACu+t3X/3qaV+73gDixI0M/VmHF8bSKdmaVNypMXNz7G2/AQXuIwB6yEUXXaSrr7466bkRI0ZozJgxiefnz5+vpUuXavTo0QqFQnr44YcViUQ0c+ZMSdKsWbNUUlKi++67T6tXr1ZLS4sef/xxVVZWKhgMSpIWLFigF198UY899pgeeOAB7dq1Sxs3btTWrVuzu8PwlXTuGAYAeBMB0Geee+45DRo0SLNnz1ZHR4fKy8u1du3axPLBgwdry5YtWrhwoSKRiEaMGKG5c+fqmWeeSbSZNGmStm7dqiVLlmjNmjUaP368XnnlFZWXl7uxS0Ba4mE016qyAJANzAOItNg6f1SuhY3+nALu+jteE98HP54Cto2XTgG7yQungG09juMcbgIB0C9eDMG5EAgAIJsIgEA/EDTOIQQCgL8RAIF+ImgAAPyOAAgAAGAZAiAAAIBlmAYGSENPp4G9eG1cpvR2R61XpXPXMwDkIiqAAKzi5YAKANlCAARgHUIgANsRAAE4zg+nWQmBAGxGAASQEYRAAPAuAiAAAIBlCIAAHOWHyl9XVAEB2IhpYABkTNcwSNACAO8gAMJ1TleM3Awafgw5fuxzJsTHwYnxYEx75sTYpHLM8Pp2BtK/VI+ZvA/RG04BI+cEAgHfnYYEACCbCIAAAPgIlT04gQCInEUlEACA7hEAkfMIgQAAJCMAwgqEQAC5JJXTwBz30BsCIAAAPsS1gBgIpoEBACBHMRcnekIFEAAAn+pPqOOUMLqiAogBCYfDA14Hf5UC6A+nrn/raz2Zus7O6WNeuutz4vgN/6ICCABAFlGJgxcQAAEA8BhCIjKNAAgAAGAZAiAAAB5EFRCZRAAEAMCjCIHIFAIgMoo7fAFgYPhec2QCARAAAMAyBEBkHFVAABg4qoBwEhNBY0Ci0ahCoVCf7QiB3hQIBBx/bdycGLevbfe0nfg4pDoe6W6np20OlFf+fTkx+bJTsvU6Zmp/sjFO0WiUyaAtRgUQgOO8EkhsQWUIQH8RAAFkBCEQALyLAAjAUQQ/d1AFBNAfBEAAGWOMSTyQeYRAAKkiAAIAAFiGAAggK6gCZgdVQACpIAACyBpCYHYQAgH0hXkA4TqvfFjZGE7c2OfuttndeyCdvqW7P/HfS/X3nRi3/m7TD7K1L07NN9hXGy/Na5iOnv5dxZ+PRqPZ7hI8hAogXOflAyjcE//+U6/8gQAAuYQACE8gBKI3hEAAcBYBEJ7hdgik2gQAsAUBEDgPIRAAkOsIgPAUt6uAcYRAAEAuIwACPeCUMAAgVxEA4TleqQLGEQQBALmGAAhP8loIlDgt7DbGHwCcw0TQGJBwONzr8q5BrqcP8J7CnhdDIDKD1xr9kcr7xYlJnJ3aTjrr7m29A52wPP48f1TZjQogsoYPeQAAvIEAiKwiBALAwFC5gxMIgMg6QiAADAwhEANFAIQrCIEAMDCEQAwEARCuMcYQBAFgAAiBSBcBEAMSjUbd7gIAWI0QiHQQAD3mqaeeSkw8HH9MnTo1sfzkyZOqrKzUmDFjNHLkSM2ePVutra1J62hublZFRYWGDx+uwsJCLVu2TKdPn05qs2fPHk2fPl3BYFCTJ09WdXV12n2migcA7iIEor8IgB501VVX6fPPP0883nnnncSyJUuW6M0339SmTZtUW1urI0eO6M4770wsP3PmjCoqKtTZ2al3331Xr732mqqrq7VixYpEm0OHDqmiokK33HKLGhoatHjxYj344IPasWNH2n0mBAKAuwiB6I+A4ZPbU5566im98cYbamhouGBZNBrV2LFjtX79et11112SpIMHD+rKK69UXV2dZs6cqW3btun222/XkSNHVFRUJElat26dqqqqdPToUeXn56uqqkpbt25VY2NjYt333HOP2tvbtX379pT6GYvFFA6HFY1GFQqFkpZ1PQjx9gLgBicmgnZqO+lseyBhLtX9im+ju+M4ch8VQA/69NNPNW7cOF1xxRWaM2eOmpubJUn19fU6deqUysrKEm2nTp2qiRMnqq6uTpJUV1ena665JhH+JKm8vFyxWEz79+9PtOm6jnib+DoGitAHAO6hEohU8FVwHlNaWqrq6mpNmTJFn3/+uZ5++mnddNNNamxsVEtLi/Lz81VQUJD0O0VFRWppaZEktbS0JIW/+PL4st7axGIxnThxQsOGDbugXx0dHero6Ej8HIvFet0PYwwHIQBwSSAQ4I9x9IoA6DG33XZb4v+nTZum0tJSXXbZZdq4cWO3wSxbVq5cqaeffrpfv9Of0xAcqAAAyB5OAXtcQUGBvvnNb+qzzz5TcXGxOjs71d7entSmtbVVxcXFkqTi4uIL7gqO/9xXm1Ao1GPIXL58uaLRaOJx+PBhJ3YvgWohACfxRyXQOwKgxx0/fly//e1vdckll2jGjBkaMmSIdu7cmVje1NSk5uZmRSIRSVIkEtG+ffvU1taWaFNTU6NQKKSSkpJEm67riLeJr6M7wWBQoVAo6eEU2yaEPn+aHzcfbvfHa7rrUzr99uO+Z0s23zfxY0tPDyf0tY2eHn3tY7rr7c/+MY+r3QiAHvNP//RPqq2t1e9//3u9++67+v73v6/Bgwfr3nvvVTgc1vz587V06VLt3r1b9fX1mjdvniKRiGbOnClJmjVrlkpKSnTffffp448/1o4dO/T444+rsrJSwWBQkrRgwQL97ne/02OPPaaDBw9q7dq12rhxo5YsWeLmrgOeZNsfKADswDWAHvO///u/uvfee/XFF19o7NixuvHGG/Xee+9p7NixkqTnnntOgwYN0uzZs9XR0aHy8nKtXbs28fuDBw/Wli1btHDhQkUiEY0YMUJz587VM888k2gzadIkbd26VUuWLNGaNWs0fvx4vfLKKyovL8/6/sJufrr+M95Pm6t3AHIH8wAiLb3NA4i+eSVEeOFubS8dglIJpKm26YuX9jubnHi/5cLY9TUO2dhHjuN24xQw4IJc+ACzFa8dgFxAAATgKrcrkABgIwIgAACAZbgJBHBJ11OJVMEAANlEAITr4uHH5mur3Nx3m8f9fE7ODYfuZXtsevvjyom+pPvHmxM3Eg10G+FweMDbgH9xChieQRUMgNOYxxHoHgEQnkIIBJAJhEAgGQEQAGAFQiDwNQIgPIcqIAAAmUUAhCf190vfASAVXBMInEMAhKcRAgFkAiFQikajbncBLiIAAgB8xUtnCKgowq8IgAAAX4oHQS+EQUIg/IYACADwPUIg0D8EQABATvBCNZAQCL8gAMLz3D6gA/AXt48ZhED4AQEQvuD2AR0A+oMQCK8jAMI3vHTBNwD0hRAILyMAwpcIgQD8gBAIryIAAgCQQYRAeBEBEL7F6WAAfkEIhNfkud0BoK8DY18hz60QaIxJ2jYH+PQ59RryGtihu9c5E8eBVNbZn/dcptr2pLv+dz1u8VVwdqMCCKSJ6iPgHXwlG9A/BEDAIQRCAIBfEAABWIOQDgDnEAABWIWbh3Ibp4GB1HATCDyPA3ruy9Zr7LX3UiAQyFqfshF6vTK+TvXDK/uTrp5ulok/H4vFst0leAgBEJ7np2qN3z8w3JKtu4B7uivSLdncNu/N/nP6LuBs4y5g9IZTwPA8Lx9g4X9++gMDAJwSMHy6Ig3RaFQFBQUptZOkcDjcZxsAcEpvx5w4J449qWwnnW33tF4nj5fxbbS3t6e9H/AvTgEjLV988UVK7VI5qHDgAeAGN4896W47E30+duwYx2ELEQCRltGjR0uSmpubrT9wxGIxTZgwQYcPH1YoFHK7O65hHL7GWHyNsTjHi+NgjNGxY8c0btw4t7sCFxAAkZZBg85dPhoOhz1zMHNbKBRiLMQ4dMVYfI2xOMdr42D7H/A24yYQAAAAyxAAAQAALEMARFqCwaCefPJJBYNBt7viOsbiHMbha4zF1xiLcxgHeA3TwAAAAFiGCiAAAIBlCIAAAACWIQACAABYhgAIAABgGQIgAACAZQiAAAAAliEAAgAAWIYACAAAYBkCIAAAgGUIgAAAAJYhAAIAAFiGAAgAAGAZAiAAAIBlCIAAAACWIQACAABYhgAIAABgGQIgAACAZQiAAAAAliEAAgAAWIYACAAAYBkCIAAAgGUIgAAAAJYhAAIAAFiGAAgAAGAZAiAAAIBlCIAAAACWIQACAABYhgAIAABgGQIgAACAZQiAAAAAliEAAgAAWIYACAAAYBkCIAAAgGUIgAAAAJYhAAIAAFiGAAgAAGAZAiAAAIBlCIAAAACWIQACAABYhgAIAABgGQIgAACAZQiAAAAAliEAAgAAWIYACAAAYBkCIAAAgGUIgAAAAJb5fxMAo47iLQCwAAAAAElFTkSuQmCC' width=640.0/>\n",
+                     "            </div>\n",
+                     "        "
+                  ],
+                  "text/plain": [
+                     "Canvas(toolbar=Toolbar(toolitems=[('Home', 'Reset original view', 'home', 'home'), ('Back', 'Back to previous …"
+                  ]
+               },
+               "metadata": {},
+               "output_type": "display_data"
+            }
+         ],
+         "source": [
+            "# Create the empty adjacency matrix of the graph\n",
+            "number_of_nodes = len(windows_ri_agg.index)\n",
+            "\n",
+            "print('Number of nodes: ', number_of_nodes)\n",
+            "\n",
+            "\n",
+            "adjacency_matrix = np.zeros((number_of_nodes, number_of_nodes))\n",
+            "# K-nearest neighbours\n",
+            "k = 200\n",
+            "\n",
+            "adjacency_matrix = create_adjacency_matrix(nbor_lclids, k)\n",
+            "# Compute the sparsity of the adjacency matrix\n",
+            "sparsity = 1 - sp.sparse.bsr_matrix.count_nonzero(adjacency_matrix) / np.prod(adjacency_matrix.shape)\n",
+            "G = networkx.from_scipy_sparse_array(adjacency_matrix)\n",
+            "print(f'Graph connected for k={k}: {networkx.is_connected(G)}')\n",
+            "print('sparsity: ', sparsity)\n",
+            "\n",
+            "plt.spy(sp.sparse.bsr_matrix.toarray(adjacency_matrix))\n",
+            "plt.show()"
+         ]
+      },
+      {
+         "cell_type": "markdown",
+         "metadata": {},
+         "source": [
+            "### Temporal Learning next!"
+         ]
+      },
+      {
+         "cell_type": "code",
+         "execution_count": null,
+         "metadata": {},
+         "outputs": [
+            {
+               "data": {
+                  "text/plain": [
+                     "Data(edge_index=[2, 6768116], weight=[6768116], num_nodes=5558)"
+                  ]
+               },
+               "execution_count": 82,
+               "metadata": {},
+               "output_type": "execute_result"
+            }
+         ],
+         "source": [
+            "pyg_graph = from_networkx(G)\n",
+            "pyg_graph"
+         ]
+      }
    ],
-   "source": [
-    "file = open('preprocessed_dfs/batch_1_durations.pkl', 'rb')\n",
-    "df_b1 = pickle.load(file)\n",
-    "\n",
-    "file = open('preprocessed_dfs/batch_2_durations.pkl', 'rb')\n",
-    "df_b2 = pickle.load(file)\n",
-    "\n",
-    "file = open('preprocessed_dfs/batch_3_durations.pkl', 'rb')\n",
-    "df_b3 = pickle.load(file)\n",
-    "\n",
-    "file = open('preprocessed_dfs/batch_4_durations.pkl', 'rb')\n",
-    "df_b4 = pickle.load(file)\n",
-    "\n",
-    "windows_df_all = pd.concat([df_b1, df_b2, df_b3, df_b4])\n",
-    "\n",
-    "windows_df_all.sort_values(by=['Duration'], inplace = True)\n",
-    "windows_ri_all = windows_df_all.reset_index()\n",
-    "windows_ri_all['LCLid'] = windows_ri_all['LCLid'].apply(lambda x: int(re.sub('\\D', '', x)))\n",
-    "windows_ri_all.drop(columns = ['index'], inplace = True)\n",
-    "# drop duplicates\n",
-    "print('Number of duplicates: ', windows_ri_all.duplicated(subset=['LCLid']).sum())\n",
-    "print('because of concatenating 4 batches. 1 id common between every 2 batches')\n",
-    "windows_ri_uq = windows_ri_all.drop_duplicates(subset = ['LCLid']).copy()"
-   ]
-  },
-  {
-   "cell_type": "code",
-   "execution_count": 4,
-   "metadata": {},
-   "outputs": [],
-   "source": [
-    "# get the list of ignored MACid with zero duration.\n",
-    "ignored_ids=windows_ri_all[windows_ri_all['Duration']==pd.Timedelta(0)]['LCLid'] # ids with zero duration\n",
-    "ignored_MACs=[f'MAC{lclid:06d}' for lclid in ignored_ids] #"
-   ]
-  },
-  {
-   "cell_type": "markdown",
-   "metadata": {},
-   "source": [
-    "### Clean data "
-   ]
-  },
-  {
-   "cell_type": "code",
-<<<<<<< HEAD
-   "execution_count": 28,
-=======
-   "execution_count": 5,
->>>>>>> 0c86c38b
-   "metadata": {},
-   "outputs": [],
-   "source": [
-    "filenames = sorted(glob.glob('uk-smart-meter-data/LCL-June2015v2_*.csv'))\n",
-    "dest_path='uk-smart-meter-cleaned-imputed'"
-   ]
-  },
-  {
-   "cell_type": "code",
-<<<<<<< HEAD
-   "execution_count": 29,
-=======
-   "execution_count": 6,
->>>>>>> 0c86c38b
-   "metadata": {},
-   "outputs": [],
-   "source": [
-    "tot=0\n",
-    "tot_dropped=0\n",
-    "stdortou_dict={}\n",
-    "if True: # make this true for first time\n",
-    "    for filepath in filenames:\n",
-    "        filename = filepath.split('/')[-1].split('\\\\')[-1].split('.')[0] # uk-smart-meter-data\\LCL-June2015v2_0.csv >> LCL-June2015v2_0\n",
-    "        data = pd.read_csv(filepath)\n",
-    "        data['DateTime']=pd.to_datetime(data['DateTime'])\n",
-    "        data['minutes'] = data['DateTime'].dt.minute\n",
-    "        ## Remove readings not at exact 30 minute intervals.\n",
-    "        filtered_data=data[(data['minutes']==0) | (data['minutes']==30)].drop(columns=['minutes'])\n",
-    "\n",
-    "        ## Remove duplicates\n",
-    "        filtered_data=filtered_data.drop_duplicates(subset=['DateTime', 'LCLid'], keep='last',inplace=False)\n",
-    "\n",
-    "        ## Remove data outside 2012-2013\n",
-    "        filtered_data=filtered_data[(filtered_data['DateTime'].dt.year >= 2012) & (filtered_data['DateTime'].dt.year <= 2013)]\n",
-    "\n",
-    "        ## Ignore LCLids with limited data # remove the rows with LCLid duration 0\n",
-    "        filtered_data=filtered_data[~filtered_data['LCLid'].isin(ignored_MACs)]\n",
-    "\n",
-    "        for _, row in filtered_data.drop_duplicates(subset=['LCLid']).iterrows():\n",
-    "            lclid = row['LCLid']\n",
-    "            stdortou = row['stdorToU']\n",
-    "            if lclid not in stdortou_dict:\n",
-    "                stdortou_dict[lclid] = stdortou\n",
-    "\n",
-    "\n",
-    "        filtered_data=filtered_data.drop(columns=['stdorToU'])\n",
-    "        ## Save to CSV\n",
-    "        filtered_data.reset_index(drop=True,inplace=True)\n",
-    "        filtered_data.to_csv(os.path.join(dest_path,f\"{filename}-cleaned\"),index=False)\n",
-    "    stdortou_df=pd.DataFrame(list(stdortou_dict.items()),columns=['LCLid','stdorToU'])\n",
-    "    stdortou_df.to_csv(os.path.join(dest_path,'stdorTou_mapping.csv'),index=False)"
-   ]
-  },
-  {
-   "cell_type": "markdown",
-   "metadata": {},
-   "source": [
-    "### Aggregate over each hour"
-   ]
-  },
-  {
-   "cell_type": "code",
-<<<<<<< HEAD
-   "execution_count": 12,
-=======
-   "execution_count": 7,
->>>>>>> 0c86c38b
-   "metadata": {},
-   "outputs": [],
-   "source": [
-    "def get_filenum(filename):\n",
-    "    match=re.search(r'June2015v2_(\\d+)_cleaned',filename)\n",
-    "    return int(match.group(1) if match else float('inf'))"
-   ]
-  },
-  {
-   "cell_type": "code",
-<<<<<<< HEAD
-   "execution_count": 13,
-=======
-   "execution_count": 8,
->>>>>>> 0c86c38b
-   "metadata": {},
-   "outputs": [],
-   "source": [
-    "# instead of sorting 0,1,100,101,102,... 167, 2, 3, 4, ... i.e., lexicographically, sort numerically 0,1,2,3,... 167\n",
-    "filenames = sorted(glob.glob('uk_smart_meter_cleaned_imputed/LCL-June2015v2_*'))\n",
-    "filenames=sorted(filenames,key=get_filenum)"
-   ]
-  },
-  {
-   "cell_type": "code",
-<<<<<<< HEAD
-   "execution_count": 24,
-=======
-   "execution_count": 9,
->>>>>>> 0c86c38b
-   "metadata": {},
-   "outputs": [],
-   "source": [
-    "def process_chunk(chunk_data, prior_data=None, final_chunk=False):\n",
-    "    chunk_data['DateTime']=pd.to_datetime(chunk_data['DateTime'])\n",
-    "\n",
-    "    if prior_data is not None:\n",
-    "        chunk_data=pd.concat([prior_data,chunk_data])\n",
-    "\n",
-    "    if ~final_chunk:\n",
-    "        last_id=chunk_data['LCLid'].unique()[-1]\n",
-    "        prior_data=chunk_data[chunk_data['LCLid']==last_id]\n",
-    "        chunk_data=chunk_data[chunk_data['LCLid']!=last_id]\n",
-    "\n",
-    "    pivoted_chunk = chunk_data.pivot(index='DateTime', columns='LCLid', values='KWH/hh (per half hour) ')\n",
-    "    aggregated_chunk = pivoted_chunk.resample('1h').sum(min_count=1)\n",
-    "    return prior_data,aggregated_chunk\n"
-   ]
-  },
-  {
-   "cell_type": "code",
-<<<<<<< HEAD
-   "execution_count": 26,
-=======
-   "execution_count": null,
->>>>>>> 0c86c38b
-   "metadata": {},
-   "outputs": [],
-   "source": [
-    "if True: # true to create chunks in your local machine\n",
-    "    dest_path=\"uk-smart-meter-aggregated\"\n",
-    "    chunk_size = 21\n",
-    "    data = pd.DataFrame()\n",
-    "    data_dict={}\n",
-    "    chunk_num=1\n",
-    "    for chunk_start in range(0,len(filenames),chunk_size):\n",
-    "        chunk_data=pd.DataFrame()\n",
-    "        prior_data=None\n",
-    "        final_chunk=False\n",
-    "        for filename in filenames[chunk_start:chunk_start+chunk_size]:\n",
-    "            #print(filename)\n",
-    "            chunk_data=pd.concat([chunk_data,pd.read_csv(filename)])\n",
-    "        if len(filenames)<=chunk_start+chunk_size:\n",
-    "            final_chunk=True\n",
-    "        prior_data,agg_chunk=process_chunk(chunk_data,prior_data,final_chunk)\n",
-    "        agg_chunk.to_csv(os.path.join(dest_path,f'aggregated_chunk_{chunk_num}.csv'))\n",
-    "        print(f\"Chunk {chunk_num} saved.\")\n",
-    "        chunk_num+=1\n"
-   ]
-  },
-  {
-   "cell_type": "markdown",
-   "metadata": {},
-   "source": [
-    "### Define batch times"
-   ]
-  },
-  {
-   "cell_type": "code",
-<<<<<<< HEAD
-   "execution_count": 16,
-=======
-   "execution_count": 10,
->>>>>>> 0c86c38b
-   "metadata": {},
-   "outputs": [],
-   "source": [
-    "def blocked_cross_validation(df,train_months=3,test_months=1,overlap_months=0):\n",
-    "    \"\"\"\n",
-    "    return: list of tuples containing (train_start_date, train_end_date, test_start_date, test_end_date) for year 2012-2013\n",
-    "    \"\"\"\n",
-    "    blocks=[]\n",
-    "    start_date=df['DateTime'].iloc[0]\n",
-    "    end_date=df['DateTime'].iloc[-1]\n",
-    "    current_train_start=start_date\n",
-    "    while current_train_start+pd.DateOffset(months=train_months+test_months)<=end_date:\n",
-    "        train_end=current_train_start+pd.DateOffset(months=train_months)-pd.Timedelta(hours=1)\n",
-    "        test_start=train_end+pd.Timedelta(hours=1)\n",
-    "        test_end = test_start + pd.DateOffset(months=test_months) - pd.Timedelta(hours=1)\n",
-    "        blocks.append((current_train_start, train_end, test_start, test_end))\n",
-    "        current_train_start = current_train_start + pd.DateOffset(months=train_months + test_months - overlap_months)\n",
-    "    return blocks"
-   ]
-  },
-  {
-   "cell_type": "code",
-<<<<<<< HEAD
-   "execution_count": 18,
-=======
-   "execution_count": 11,
->>>>>>> 0c86c38b
-   "metadata": {},
-   "outputs": [],
-   "source": [
-    "df = pd.DataFrame({\n",
-    "    'DateTime': pd.date_range(start='2012-01-01 00:00:00', end='2013-12-31 23:00:00', freq='1h')\n",
-    "})\n",
-    "train_months=3\n",
-    "test_months=1\n",
-    "overlap_months=0\n",
-    "cv_blocks=blocked_cross_validation(df,train_months,test_months,overlap_months)"
-   ]
-  },
-  {
-   "cell_type": "markdown",
-   "metadata": {},
-   "source": [
-    "### Get splits as timestamps"
-   ]
-  },
-  {
-   "cell_type": "code",
-<<<<<<< HEAD
-   "execution_count": 19,
-=======
-   "execution_count": 13,
->>>>>>> 0c86c38b
-   "metadata": {},
-   "outputs": [],
-   "source": [
-    "def get_windows(start,end,in_window,out_window):\n",
-    "    timestamps=[]\n",
-    "    in_stamps=[]\n",
-    "    out_stamps=[]\n",
-    "    current=start\n",
-    "    while current+pd.Timedelta(hours=in_window+out_window)<=end+pd.Timedelta(hours=1):\n",
-    "        in_stamps.append(pd.date_range(start=current,periods=in_window,freq='h'))\n",
-    "        out_stamps.append(pd.date_range(start=current+pd.Timedelta(hours=in_window),periods=out_window,freq='h'))\n",
-    "        current+=pd.Timedelta(hours=1)\n",
-    "    return in_stamps,out_stamps"
-   ]
-  },
-  {
-   "cell_type": "code",
-<<<<<<< HEAD
-   "execution_count": 20,
-=======
-   "execution_count": 14,
->>>>>>> 0c86c38b
-   "metadata": {},
-   "outputs": [],
-   "source": [
-    "def get_train_test_times(cv_block,in_window,out_window=6,overlap=False):\n",
-    "    train_start,train_end,test_start,test_end=cv_block\n",
-    "    train_x,train_y=get_windows(start=train_start,end=train_end,in_window=in_window,out_window=out_window)\n",
-    "    test_x,test_y=get_windows(start=test_start,end=test_end,in_window=in_window,out_window=out_window)\n",
-    "    # Overlap takes cases where in_window can contain data from training data but out_window is entirely in testing data\n",
-    "    if overlap:\n",
-    "        overlap_start = train_end - pd.Timedelta(hours=in_window - 1)\n",
-    "        overlap_end = test_start + pd.Timedelta(hours=out_window - 1)\n",
-    "        overlap_in, overlap_out = get_windows(overlap_start, overlap_end, in_window, out_window)\n",
-    "        test_x = overlap_in + test_x\n",
-    "        test_y = overlap_out + test_y\n",
-    "    return train_x,train_y,test_x,test_y\n"
-   ]
-  },
-  {
-   "cell_type": "code",
-<<<<<<< HEAD
-   "execution_count": 22,
-=======
-   "execution_count": 15,
->>>>>>> 0c86c38b
-   "metadata": {},
-   "outputs": [],
-   "source": [
-    "train_x=[]\n",
-    "train_y=[]\n",
-    "test_x=[]\n",
-    "test_y=[]\n",
-    "for block in cv_blocks:\n",
-    "    trn_x,trn_y,tst_x,tst_y=get_train_test_times(block,in_window=6,out_window=6,overlap=True)\n",
-    "    train_x.append(trn_x)\n",
-    "    train_y.append(trn_y)\n",
-    "    test_x.append(tst_x)\n",
-    "    test_y.append(tst_y)"
-   ]
-  },
-  {
-<<<<<<< HEAD
-   "cell_type": "code",
-   "execution_count": 23,
-   "metadata": {},
-   "outputs": [
-    {
-     "data": {
-      "text/plain": [
-       "(DatetimeIndex(['2012-01-01 00:00:00', '2012-01-01 01:00:00',\n",
-       "                '2012-01-01 02:00:00', '2012-01-01 03:00:00',\n",
-       "                '2012-01-01 04:00:00', '2012-01-01 05:00:00'],\n",
-       "               dtype='datetime64[ns]', freq='h'),\n",
-       " DatetimeIndex(['2012-01-01 06:00:00', '2012-01-01 07:00:00',\n",
-       "                '2012-01-01 08:00:00', '2012-01-01 09:00:00',\n",
-       "                '2012-01-01 10:00:00', '2012-01-01 11:00:00'],\n",
-       "               dtype='datetime64[ns]', freq='h'))"
-      ]
-     },
-     "execution_count": 23,
-     "metadata": {},
-     "output_type": "execute_result"
-    }
-   ],
-   "source": [
-    "train_x[0][0],train_y[0][0]"
-   ]
-  },
-  {
-   "cell_type": "code",
-   "execution_count": 69,
-=======
-   "cell_type": "markdown",
->>>>>>> 0c86c38b
-   "metadata": {},
-   "source": [
-    "### Concatenate the chunk data into a singe dataframe"
-   ]
-  },
-  {
-   "cell_type": "code",
-   "execution_count": 26,
-   "metadata": {},
-   "outputs": [
-    {
-     "name": "stdout",
-     "output_type": "stream",
-     "text": [
-      "<class 'pandas.core.frame.DataFrame'>\n",
-      "Index: 132068 entries, 2012-01-01 00:00:00 to 2013-12-31 23:00:00\n",
-      "Columns: 5548 entries, MAC000002 to MAC005564\n",
-      "dtypes: float32(5548)\n",
-      "memory usage: 2.7+ GB\n"
-     ]
-    }
-   ],
-   "source": [
-<<<<<<< HEAD
-    "test_x[0][0],test_y[0][0]"
-   ]
-  },
-  {
-   "cell_type": "markdown",
-   "metadata": {},
-   "source": [
-    "### Concatenate the chunk data into a singe dataframe"
-   ]
-  },
-  {
-   "cell_type": "code",
-   "execution_count": 27,
-   "metadata": {},
-   "outputs": [
-    {
-     "name": "stdout",
-     "output_type": "stream",
-     "text": [
-      "<class 'pandas.core.frame.DataFrame'>\n",
-      "RangeIndex: 0 entries\n",
-      "Empty DataFrame\n"
-     ]
-    }
-   ],
-   "source": [
-    "agg_filepaths = sorted(glob.glob('uk-smart-meter-aggregated/aggregated_chunk_*.csv'))\n",
-=======
-    "agg_filepaths = sorted(glob.glob('uk_smart_meter_aggregated/aggregated_chunk_*.csv'))\n",
->>>>>>> 0c86c38b
-    "\n",
-    "if True: # Concatenate all chunks into one cookie\n",
-    "    df_agg = pd.DataFrame()\n",
-    "    for agg_filepath in agg_filepaths:\n",
-    "        df_agg = pd.concat([df_agg, pd.read_csv(agg_filepath, index_col = 'DateTime')], axis = 0) # concatenate with respect to DateTime column\n",
-    "    df_agg = df_agg.apply(pd.to_numeric, downcast='float')\n",
-    "    df_agg.info()\n",
-    "    # pickle the file to save time\n",
-    "    df_agg.to_pickle('uk-smart-meter-aggregated/df_agg.pkl')\n",
-    "else:\n",
-    "    file = open('uk-smart-meter-aggregated/df_agg.pkl','rb')\n",
-    "    df_agg = pickle.load(file)\n",
-    "\n"
-   ]
-  },
-  {
-   "cell_type": "markdown",
-   "metadata": {},
-   "source": [
-    "### What are the LCLids in the aggregated data?"
-   ]
-  },
-  {
-   "cell_type": "code",
-   "execution_count": 27,
-   "metadata": {},
-   "outputs": [],
-   "source": [
-    "# rename df_agg column names; ignore 'MAC0'\n",
-    "if True:\n",
-    "    numeric_columns = [int(re.search(r'\\d+', item).group()) for item in df_agg.columns.values]\n",
-    "    list_lclids_agg = np.array(numeric_columns)"
-   ]
-  },
-  {
-   "cell_type": "code",
-   "execution_count": 28,
-   "metadata": {},
-   "outputs": [
-    {
-     "name": "stdout",
-     "output_type": "stream",
-     "text": [
-      "Aggregated LCLids extracted from the windows data.\n"
-     ]
-    }
-   ],
-   "source": [
-    "# window data for aggregated LCLids; The ids only for the year 2012-2013\n",
-    "windows_ri_agg = windows_ri_uq[windows_ri_uq['LCLid'].isin(list_lclids_agg)].copy()\n",
-    "if windows_ri_agg.shape[0] == list_lclids_agg.shape[0]:\n",
-    "    print('Aggregated LCLids extracted from the windows data.')"
-   ]
-  },
-  {
-   "cell_type": "markdown",
-   "metadata": {},
-   "source": [
-    "### Generate similarity matrix for this LCLids using k-nearest neigbour and display the graph."
-   ]
-  },
-  {
-   "cell_type": "code",
-   "execution_count": 29,
-   "metadata": {},
-   "outputs": [
-    {
-     "data": {
-      "text/html": [
-       "<div>\n",
-       "<style scoped>\n",
-       "    .dataframe tbody tr th:only-of-type {\n",
-       "        vertical-align: middle;\n",
-       "    }\n",
-       "\n",
-       "    .dataframe tbody tr th {\n",
-       "        vertical-align: top;\n",
-       "    }\n",
-       "\n",
-       "    .dataframe thead th {\n",
-       "        text-align: right;\n",
-       "    }\n",
-       "</style>\n",
-       "<table border=\"1\" class=\"dataframe\">\n",
-       "  <thead>\n",
-       "    <tr style=\"text-align: right;\">\n",
-       "      <th></th>\n",
-       "      <th>LCLid</th>\n",
-       "      <th>Enabled At</th>\n",
-       "      <th>Disabled At</th>\n",
-       "      <th>Duration</th>\n",
-       "    </tr>\n",
-       "  </thead>\n",
-       "  <tbody>\n",
-       "    <tr>\n",
-       "      <th>0</th>\n",
-       "      <td>2</td>\n",
-       "      <td>2012-10-12 00:30:00</td>\n",
-       "      <td>2014-02-28</td>\n",
-       "      <td>503 days 23:30:00</td>\n",
-       "    </tr>\n",
-       "    <tr>\n",
-       "      <th>1</th>\n",
-       "      <td>3</td>\n",
-       "      <td>2012-02-20 13:00:00</td>\n",
-       "      <td>2014-02-28</td>\n",
-       "      <td>738 days 11:00:00</td>\n",
-       "    </tr>\n",
-       "    <tr>\n",
-       "      <th>2</th>\n",
-       "      <td>4</td>\n",
-       "      <td>2012-05-08 13:00:00</td>\n",
-       "      <td>2014-02-28</td>\n",
-       "      <td>660 days 11:00:00</td>\n",
-       "    </tr>\n",
-       "    <tr>\n",
-       "      <th>3</th>\n",
-       "      <td>5</td>\n",
-       "      <td>2012-06-01 10:30:00</td>\n",
-       "      <td>2014-02-28</td>\n",
-       "      <td>636 days 13:30:00</td>\n",
-       "    </tr>\n",
-       "    <tr>\n",
-       "      <th>4</th>\n",
-       "      <td>6</td>\n",
-       "      <td>2012-01-30 11:30:00</td>\n",
-       "      <td>2014-02-28</td>\n",
-       "      <td>759 days 12:30:00</td>\n",
-       "    </tr>\n",
-       "    <tr>\n",
-       "      <th>...</th>\n",
-       "      <td>...</td>\n",
-       "      <td>...</td>\n",
-       "      <td>...</td>\n",
-       "      <td>...</td>\n",
-       "    </tr>\n",
-       "    <tr>\n",
-       "      <th>5543</th>\n",
-       "      <td>5561</td>\n",
-       "      <td>2012-04-24 12:00:00</td>\n",
-       "      <td>2014-02-28</td>\n",
-       "      <td>674 days 12:00:00</td>\n",
-       "    </tr>\n",
-       "    <tr>\n",
-       "      <th>5544</th>\n",
-       "      <td>5562</td>\n",
-       "      <td>2012-05-07 00:30:00</td>\n",
-       "      <td>2014-02-28</td>\n",
-       "      <td>661 days 23:30:00</td>\n",
-       "    </tr>\n",
-       "    <tr>\n",
-       "      <th>5545</th>\n",
-       "      <td>5564</td>\n",
-       "      <td>2012-07-17 10:00:00</td>\n",
-       "      <td>2014-02-28</td>\n",
-       "      <td>590 days 14:00:00</td>\n",
-       "    </tr>\n",
-       "    <tr>\n",
-       "      <th>5546</th>\n",
-       "      <td>5566</td>\n",
-       "      <td>2012-10-03 00:30:00</td>\n",
-       "      <td>2014-02-28</td>\n",
-       "      <td>512 days 23:30:00</td>\n",
-       "    </tr>\n",
-       "    <tr>\n",
-       "      <th>5547</th>\n",
-       "      <td>5567</td>\n",
-       "      <td>2012-12-19 22:00:00</td>\n",
-       "      <td>2014-02-28</td>\n",
-       "      <td>435 days 02:00:00</td>\n",
-       "    </tr>\n",
-       "  </tbody>\n",
-       "</table>\n",
-       "<p>5548 rows × 4 columns</p>\n",
-       "</div>"
-      ],
-      "text/plain": [
-       "      LCLid          Enabled At Disabled At          Duration\n",
-       "0         2 2012-10-12 00:30:00  2014-02-28 503 days 23:30:00\n",
-       "1         3 2012-02-20 13:00:00  2014-02-28 738 days 11:00:00\n",
-       "2         4 2012-05-08 13:00:00  2014-02-28 660 days 11:00:00\n",
-       "3         5 2012-06-01 10:30:00  2014-02-28 636 days 13:30:00\n",
-       "4         6 2012-01-30 11:30:00  2014-02-28 759 days 12:30:00\n",
-       "...     ...                 ...         ...               ...\n",
-       "5543   5561 2012-04-24 12:00:00  2014-02-28 674 days 12:00:00\n",
-       "5544   5562 2012-05-07 00:30:00  2014-02-28 661 days 23:30:00\n",
-       "5545   5564 2012-07-17 10:00:00  2014-02-28 590 days 14:00:00\n",
-       "5546   5566 2012-10-03 00:30:00  2014-02-28 512 days 23:30:00\n",
-       "5547   5567 2012-12-19 22:00:00  2014-02-28 435 days 02:00:00\n",
-       "\n",
-       "[5548 rows x 4 columns]"
-      ]
-     },
-     "execution_count": 29,
-     "metadata": {},
-     "output_type": "execute_result"
-    }
-   ],
-   "source": [
-    "# given dataframe\n",
-    "windows_ri_agg.sort_values(by='LCLid', inplace = True)\n",
-    "windows_ri_agg.reset_index(inplace = True)\n",
-    "windows_ri_agg.drop(columns = ['index'], inplace = True)\n",
-    "windows_ri_agg"
-   ]
-  },
-  {
-   "cell_type": "code",
-   "execution_count": 30,
-   "metadata": {},
-   "outputs": [],
-   "source": [
-    "num_nodes_range = range(len(windows_ri_agg.index))"
-   ]
-  },
-  {
-   "cell_type": "code",
-   "execution_count": 31,
-   "metadata": {},
-   "outputs": [
-    {
-     "name": "stdout",
-     "output_type": "stream",
-     "text": [
-      "Number of unique start dates:  2153\n"
-     ]
-    }
-   ],
-   "source": [
-    "# Sort rows by start date\n",
-    "windows_ri_agg.sort_values(by='Enabled At', inplace=True)\n",
-    "\n",
-    "# Get an ordered list of dates 'Enabled At'\n",
-    "enable_unique_dates = windows_ri_agg['Enabled At'].unique()\n",
-    "\n",
-    "# Get a list of lists of LCLids that have the same start date\n",
-    "nbor_lclids = [windows_ri_agg[windows_ri_agg['Enabled At'] == date].index.tolist() for date in enable_unique_dates]\n",
-    "print('Number of unique start dates: ', len(enable_unique_dates))\n",
-    "assert len(windows_ri_agg) == sum([len(l) for l in nbor_lclids])"
-   ]
-  },
-  {
-   "cell_type": "code",
-   "execution_count": 32,
-   "metadata": {},
-   "outputs": [
-    {
-     "data": {
-      "text/plain": [
-       "[5547]"
-      ]
-     },
-     "execution_count": 32,
-     "metadata": {},
-     "output_type": "execute_result"
-    }
-   ],
-   "source": [
-    "max(l for l in nbor_lclids)"
-   ]
-  },
-  {
-   "cell_type": "code",
-   "execution_count": 35,
-   "metadata": {},
-   "outputs": [],
-   "source": [
-    "def create_adjacency_matrix(lclids, k):\n",
-    "    number_of_nodes = sum([len(l) for l in lclids])\n",
-    "    adjacency_matrix = np.zeros((number_of_nodes, number_of_nodes))\n",
-    "    # Create the graph by iterating over the list of lists of LCLids\n",
-    "    # and connecting all nodes in the list with each other\n",
-    "    # and with the k-nearest lists\n",
-    "    for i in range(len(lclids)): # range 2156\n",
-    "        for j in range(len(lclids)): # range 2156\n",
-    "            if i == j:\n",
-    "                for lclid in lclids[i]:\n",
-    "                    for lclid2 in lclids[j]:\n",
-    "                        adjacency_matrix[lclid, lclid2] = 1\n",
-    "            elif abs(i-j) <= k:\n",
-    "                for lclid in lclids[i]:\n",
-    "                    for lclid2 in lclids[j]:\n",
-    "                        adjacency_matrix[lclid, lclid2] = 1\n",
-    "    return sp.sparse.bsr_array(adjacency_matrix)"
-   ]
-  },
-  {
-   "cell_type": "code",
-   "execution_count": 33,
-   "metadata": {},
-   "outputs": [
-    {
-     "data": {
-      "text/plain": [
-       "2153"
-      ]
-     },
-     "execution_count": 33,
-     "metadata": {},
-     "output_type": "execute_result"
-    }
-   ],
-   "source": [
-    "len(nbor_lclids)"
-   ]
-  },
-  {
-   "cell_type": "code",
-   "execution_count": 36,
-   "metadata": {},
-   "outputs": [
-    {
-     "ename": "NameError",
-     "evalue": "name 'adjacency_matrix' is not defined",
-     "output_type": "error",
-     "traceback": [
-      "\u001b[1;31m---------------------------------------------------------------------------\u001b[0m",
-      "\u001b[1;31mNameError\u001b[0m                                 Traceback (most recent call last)",
-      "Cell \u001b[1;32mIn[36], line 1\u001b[0m\n\u001b[1;32m----> 1\u001b[0m \u001b[43madjacency_matrix\u001b[49m\u001b[38;5;241m.\u001b[39mshape\n",
-      "\u001b[1;31mNameError\u001b[0m: name 'adjacency_matrix' is not defined"
-     ]
-    }
-   ],
-   "source": [
-    "adjacency_matrix.shape"
-   ]
-  },
-  {
-   "cell_type": "code",
-   "execution_count": 37,
-   "metadata": {},
-   "outputs": [
-    {
-     "name": "stdout",
-     "output_type": "stream",
-     "text": [
-      "Number of nodes:  5548\n",
-      "Graph connected for k=200: True\n",
-      "sparsity:  0.7884108616990917\n"
-     ]
-    },
-    {
-     "data": {
-      "application/vnd.jupyter.widget-view+json": {
-       "model_id": "1988036e49394c4d960123c8516a135c",
-       "version_major": 2,
-       "version_minor": 0
-      },
-      "image/png": "iVBORw0KGgoAAAANSUhEUgAAAoAAAAHgCAYAAAA10dzkAAAAOXRFWHRTb2Z0d2FyZQBNYXRwbG90bGliIHZlcnNpb24zLjguNCwgaHR0cHM6Ly9tYXRwbG90bGliLm9yZy8fJSN1AAAACXBIWXMAAA9hAAAPYQGoP6dpAAA1OklEQVR4nO3df3AUdZ7/8ddAyPDLmQCSRAQUi10wKnrgGuZWvfLMkfXi3rpilXqUcohuwQVLwMMsd4o/aq+gsGoVV5G9stb4xyELV4e7gsCl+BHPNaJmjRJYcrrLbrjFJKxuZsCDhB+f7x98Z8xAfkwmPdPd83k+qqY00590f/ozQ88r7+7+TMAYYwQAAABrDHK7AwAAAMguAiAAAIBlCIAAAACWIQACAABYhgAIAABgGQIgAACAZQiAAAAAliEAAgAAWIYACAAAYBkCIAAAgGUIgAAAAJYhAAIAAFiGAAgAAGAZAiAAAIBlCIAAAACWIQACAABYhgAIAABgGQIgAACAZQiAAAAAliEAAgAAWIYACAAAYBkCIAAAgGUIgAAAAJYhAAIAAFiGAAgAAGAZAiAAAIBlCIAAAACWIQACAABYhgAIAABgGQIgAACAZQiAAAAAliEAAgAAWIYACAAAYBkCIAAAgGUIgEjLSy+9pMsvv1xDhw5VaWmp3n//fbe7NCBvv/22vvvd72rcuHEKBAJ64403kpYbY7RixQpdcsklGjZsmMrKyvTpp58mtfnyyy81Z84chUIhFRQUaP78+Tp+/HhSm08++UQ33XSThg4dqgkTJmj16tWZ3rV+Wblypb71rW/poosuUmFhoe644w41NTUltTl58qQqKys1ZswYjRw5UrNnz1Zra2tSm+bmZlVUVGj48OEqLCzUsmXLdPr06aQ2e/bs0fTp0xUMBjV58mRVV1dnevf65eWXX9a0adMUCoUUCoUUiUS0bdu2xHJbxuF8q1atUiAQ0OLFixPP2TIWTz31lAKBQNJj6tSpieW2jANyhAH6acOGDSY/P9/87Gc/M/v37zcPPfSQKSgoMK2trW53LW1vvfWW+Zd/+Rfzn//5n0aS2bx5c9LyVatWmXA4bN544w3z8ccfm7/7u78zkyZNMidOnEi0+c53vmOuvfZa895775n//u//NpMnTzb33ntvYnk0GjVFRUVmzpw5prGx0bz++utm2LBh5qc//Wm2drNP5eXl5tVXXzWNjY2moaHB/O3f/q2ZOHGiOX78eKLNggULzIQJE8zOnTvNhx9+aGbOnGn+8i//MrH89OnT5uqrrzZlZWXmo48+Mm+99Za5+OKLzfLlyxNtfve735nhw4ebpUuXmgMHDpif/OQnZvDgwWb79u1Z3d/e/PKXvzRbt241//M//2OamprMP//zP5shQ4aYxsZGY4w949DV+++/by6//HIzbdo088gjjySet2UsnnzySXPVVVeZzz//PPE4evRoYrkt44DcQABEv91www2msrIy8fOZM2fMuHHjzMqVK13slXPOD4Bnz541xcXF5tlnn008197eboLBoHn99deNMcYcOHDASDIffPBBos22bdtMIBAwf/zjH40xxqxdu9aMGjXKdHR0JNpUVVWZKVOmZHiP0tfW1mYkmdraWmPMuf0eMmSI2bRpU6LNb37zGyPJ1NXVGWPOhelBgwaZlpaWRJuXX37ZhEKhxL4/9thj5qqrrkra1t13323Ky8szvUsDMmrUKPPKK69YOQ7Hjh0z3/jGN0xNTY35q7/6q0QAtGksnnzySXPttdd2u8ymcUBu4BQw+qWzs1P19fUqKytLPDdo0CCVlZWprq7OxZ5lzqFDh9TS0pK0z+FwWKWlpYl9rqurU0FBga6//vpEm7KyMg0aNEh79+5NtLn55puVn5+faFNeXq6mpib9+c9/ztLe9E80GpUkjR49WpJUX1+vU6dOJY3F1KlTNXHixKSxuOaaa1RUVJRoU15erlgspv379yfadF1HvI1X30NnzpzRhg0b9NVXXykSiVg5DpWVlaqoqLigv7aNxaeffqpx48bpiiuu0Jw5c9Tc3CzJvnGA/xEA0S9/+tOfdObMmaQDmCQVFRWppaXFpV5lVny/etvnlpYWFRYWJi3Py8vT6NGjk9p0t46u2/CSs2fPavHixfr2t7+tq6++WtK5fubn56ugoCCp7flj0dd+9tQmFovpxIkTmdidtOzbt08jR45UMBjUggULtHnzZpWUlFg3Dhs2bNCvf/1rrVy58oJlNo1FaWmpqqurtX37dr388ss6dOiQbrrpJh07dsyqcUBuyHO7AwC8qbKyUo2NjXrnnXfc7oprpkyZooaGBkWjUf3Hf/yH5s6dq9raWre7lVWHDx/WI488opqaGg0dOtTt7rjqtttuS/z/tGnTVFpaqssuu0wbN27UsGHDXOwZ0H9UANEvF198sQYPHnzBnW2tra0qLi52qVeZFd+v3va5uLhYbW1tSctPnz6tL7/8MqlNd+voug2vWLRokbZs2aLdu3dr/PjxieeLi4vV2dmp9vb2pPbnj0Vf+9lTm1Ao5KkP0vz8fE2ePFkzZszQypUrde2112rNmjVWjUN9fb3a2to0ffp05eXlKS8vT7W1tXrhhReUl5enoqIia8bifAUFBfrmN7+pzz77zKr3BHIDARD9kp+frxkzZmjnzp2J586ePaudO3cqEom42LPMmTRpkoqLi5P2ORaLae/evYl9jkQiam9vV319faLNrl27dPbsWZWWlibavP322zp16lSiTU1NjaZMmaJRo0ZlaW96Z4zRokWLtHnzZu3atUuTJk1KWj5jxgwNGTIkaSyamprU3NycNBb79u1LCsQ1NTUKhUIqKSlJtOm6jngbr7+Hzp49q46ODqvG4dZbb9W+ffvU0NCQeFx//fWaM2dO4v9tGYvzHT9+XL/97W91ySWXWPWeQI5w+y4U+M+GDRtMMBg01dXV5sCBA+YHP/iBKSgoSLqzzW+OHTtmPvroI/PRRx8ZSebHP/6x+eijj8wf/vAHY8y5aWAKCgrML37xC/PJJ5+Y733ve91OA/MXf/EXZu/eveadd94x3/jGN5KmgWlvbzdFRUXmvvvuM42NjWbDhg1m+PDhnpoGZuHChSYcDps9e/YkTXXxf//3f4k2CxYsMBMnTjS7du0yH374oYlEIiYSiSSWx6e6mDVrlmloaDDbt283Y8eO7Xaqi2XLlpnf/OY35qWXXvLcVBc//OEPTW1trTl06JD55JNPzA9/+EMTCATMf/3Xfxlj7BmH7nS9C9gYe8bi0UcfNXv27DGHDh0yv/rVr0xZWZm5+OKLTVtbmzHGnnFAbiAAIi0/+clPzMSJE01+fr654YYbzHvvved2lwZk9+7dRtIFj7lz5xpjzk0F88QTT5iioiITDAbNrbfeapqampLW8cUXX5h7773XjBw50oRCITNv3jxz7NixpDYff/yxufHGG00wGDSXXnqpWbVqVbZ2MSXdjYEk8+qrrybanDhxwvzjP/6jGTVqlBk+fLj5/ve/bz7//POk9fz+9783t912mxk2bJi5+OKLzaOPPmpOnTqV1Gb37t3muuuuM/n5+eaKK65I2oYXPPDAA+ayyy4z+fn5ZuzYsebWW29NhD9j7BmH7pwfAG0Zi7vvvttccsklJj8/31x66aXm7rvvNp999lliuS3jgNwQMMYYd2qPAAAAcAPXAAIAAFiGAAgAAGAZAiAAAIBlCIAAAACWIQACAABYhgAIAABgGQIgAACAZQiAlnvppZd0+eWXa+jQoSotLdX777+f0u91dHToqaeeUkdHR4Z76H2MxTmMw9cYi68xFucwDvAaJoK22M9//nPdf//9WrdunUpLS/X8889r06ZNampqUmFhYa+/G4vFFA6HFY1GFQqFstRjb2IszmEcvsZYfI2xOIdxgNdQAbTYj3/8Yz300EOaN2+eSkpKtG7dOg0fPlw/+9nP3O4aAADIIAKgpTo7O1VfX6+ysrLEc4MGDVJZWZnq6upc7BkAAMi0PLc7AHf86U9/0pkzZ1RUVJT0fFFRkQ4ePHhB+46OjqRrV9rb2yVJ0Wg0o/30g1gslvRfWzEOX2MsvsZYnOPFcTDG6NixYxo3bpwGDaIeZBsCIFKycuVKPf300xc8P3HiRBd6400TJkxwuwuewDh8jbH4GmNxjhfH4fDhwxo/frzb3UCWEQAtdfHFF2vw4MFqbW1Ner61tVXFxcUXtF++fLmWLl2a+DkajToW/qgiAnBaOBzus40Tx57etuP1Y1u87xdddJHLPYEbCICWys/P14wZM7Rz507dcccdkqSzZ89q586dWrRo0QXtg8GggsFgRvrCHXEA3JDpY084HJYfJtoIBAJudwEuIABabOnSpZo7d66uv/563XDDDXr++ef11Vdfad68eW53DQByQiAQ8EUIhH0IgBa7++67dfToUa1YsUItLS267rrrtH379gtuDAEAALmFiaCRlvikpk7gLQjAaamc1nTi2JPq6VMvHufifWdyajtx3zcAABnGdXbwGgIgAABZQAiElxAAAQDWMMYkHk6vL5WHl3h9mhpkFgEQAGCNQCBAJQ4QARAAYCFCYGqTZSN3EQABAEgTQRJ+RQAEAGAACIHwIwIgAAADRAiE3xAAAQBwACEQfkIABADAIYRA+AUBEAAAwDJ5bncA/ubEd0g68Rez1yZYBZA52fye377W09/txPve1+9l47gYjUaZCsZiVAABAOiB06d0+WMVXkEABACgF26EQIIiMo0ACABAH9z4CjlCIDKJAAgAQIqyHQSNMQRBZAQBEACAfqIaCL8jACInMPcWgGzjuAM/IwAiZ3AwBpDLqALCScwDiJzSWwjk4AnA77o7jvV03OvueWNMSvMbIvdRAQQAwMfSCXOcMQEBENZwYxoHAMgGKnroLwIgAACAZQiAsA5VQACA7QiAsBKngwHkGk4Doz+4CxhW6xoCOXgC8Lv4cYw/cNEXKoAAXEdFFgCyiwAIwDPiQZAwCAwMZzTQF04Bw3U9HaiyHQJS2R4H1ezp6fXgNQCAgaMCCM/igx4AgMwgAMLTCIE4H6eIAWDgCIAAfInrBe3FH4bAwBEAAQAALEMABPqBapM3UQm0jzGGSiAwAARAoJ8IGgAAvyMAAmkgBALeQBUQSA8BEBgAgiDgPkIg0H9MBA3P8+p3W8b7w/cJ+weTS+cuXkOgf6gAAgAAWIYACN/ww11/zE3nX7xmAGxCAITveD0ExhEEAQBeRQAEMowQCADwGgIgfMkvVcA4qoEAAC8hAAJZRAgEAHgBARAAuiCkA7AB8wDCt7qeBvbTh3ZvffXbqe1c1df7idfJDn49xgCpoAIIeAgfMgCAbCAAAh5DCPQ/XsPcQ9UXuYYACAAZwJ3fuYcQiFxCAASADCII5hZCIHIFARAAAMAyBEAAyBIqgbmBKiByAQEQALKIEAjACwiAAJBlhED/owoIv2MiaOSE7g7Gfv6QZSLi3OPn96OTuhsHv76f/dpvQKICiBzGwRnwB8IxkH0EQI95++239d3vflfjxo1TIBDQG2+8kbTcGKMVK1bokksu0bBhw1RWVqZPP/00qc2XX36pOXPmKBQKqaCgQPPnz9fx48eT2nzyySe66aabNHToUE2YMEGrV6/O9K65ghAI+EN8uhzCIJAdBECP+eqrr3TttdfqpZde6nb56tWr9cILL2jdunXau3evRowYofLycp08eTLRZs6cOdq/f79qamq0ZcsWvf322/rBD36QWB6LxTRr1ixddtllqq+v17PPPqunnnpK//Zv/5bx/XODMSbngmDXD8vuHgCQa8c9OMzAsySZzZs3J34+e/asKS4uNs8++2ziufb2dhMMBs3rr79ujDHmwIEDRpL54IMPEm22bdtmAoGA+eMf/2iMMWbt2rVm1KhRpqOjI9GmqqrKTJkyJeW+RaNRI8lEo9F0dy+rJOXkI1dkazx6+72u/83UdnLxtesvxiZ7enuvx4/ffjqOw1lUAH3k0KFDamlpUVlZWeK5cDis0tJS1dXVSZLq6upUUFCg66+/PtGmrKxMgwYN0t69exNtbr75ZuXn5yfalJeXq6mpSX/+85+73XZHR4disVjSw09Mjv4lTLUPAJAOAqCPtLS0SJKKioqSni8qKkosa2lpUWFhYdLyvLw8jR49OqlNd+vouo3zrVy5UuFwOPGYMGHCwHcIjuDULwCgvwiASMny5csVjUYTj8OHD7vdJXSDIAggzuTg9c9wDgHQR4qLiyVJra2tSc+3trYmlhUXF6utrS1p+enTp/Xll18mteluHV23cb5gMKhQKJT08BubDoYEQfgZNzk5K37six//bDoWomcEQB+ZNGmSiouLtXPnzsRzsVhMe/fuVSQSkSRFIhG1t7ervr4+0WbXrl06e/asSktLE23efvttnTp1KtGmpqZGU6ZM0ahRo7K0N8gGPiwBAN0hAHrM8ePH1dDQoIaGBknnbvxoaGhQc3OzAoGAFi9erB/96Ef65S9/qX379un+++/XuHHjdMcdd0iSrrzySn3nO9/RQw89pPfff1+/+tWvtGjRIt1zzz0aN26cJOnv//7vlZ+fr/nz52v//v36+c9/rjVr1mjp0qUu7TUAAMgqt24/Rvd2797d7a37c+fONcacmwrmiSeeMEVFRSYYDJpbb73VNDU1Ja3jiy++MPfee68ZOXKkCYVCZt68eebYsWNJbT7++GNz4403mmAwaC699FKzatWqfvXT79MHdDfGufzwumztZ2+/1/W/mdqOn16TTLHh/ewXfj+OY2ACxnAhAPovFospHA4rGo368npA206Nev2fuVOvR1/72dN2jDEKBAKJ/2ZqO/1ZR65y4rW2deyc5vfjOAaGU8Cwkm0fILYFXgBA7wiAsJZtIRAAgDgCIAAAgGUIgLCaTVVATgMDAOLy3O4A4LZ4CLQhIJ2/j14JwOf3w4bXAnbr+h73yr9D2IUKIADPMXxTASzCHzxwAxVAAJ5lU3UWdqMiiGyjAggAAGAZAiAAAIBlCIAAPI9TYrAJlzwgGwiAAAAAliEAAv8fVSYAgC0IgEAXNoZATjcBgH2YBgY4T28hMFfDUnf75bUwbIzJ2fEHgGyjAgigW4FAgMAFADmKAAgAAGAZAiAAAIBlCIAAeuWl08Beuy4RAPyKAAgAAGAZAiCAPnmpCggAGDgCIAAAgGWYBxDoh67XoNlWFfPKXIFcBwgAA0cFEAAAwDIEQGAAbK9G2VYFBYBcQQAEBogQSAgEAL8hAAIYMEIgAPgLARAAAMAyBEDAAbafBgYA+AsBEIAjOA0MAP5BAATSdH7VjyogIRAA/IKJoAE4qqcQ6IWA7IU+AIAXUAEEHETA6JnXq4O8dgBsQgAEHGaMIUz0wOshEABsQQAEMoQg2D1CIAC4j2sAgQzrGgIJPwAAL6ACCGQRFUEAgBcQAAFknVcroYFAgJAOwAoEQAA4DyEQQK4jAAJAN7iJB0Au4yYQIMu8FCrcPOXZ9TSwU33o69RyT9uJj0N3y7t7Lt3tdLfNTJ4Oz/Zrm8q+eO3935tM9tVL4wA7EQABj8nm9XGZDiDZlu6Havz3Ug3EfbXpTxDKpSCQavDNxnayuZ50uBk+AYlTwIDncOD3vkAg0OsHeLyayGsJwKsIgACQpr6CoMS1hAC8iQAIAABgGQIgAGQJlUAAXkEABACHpHrzB0EQgNsIgIAHERD8K5fuqgaQuwiAAJAFhHoAXsI8gIBHdQ0MVJW8jdcHgN9QAQR8gOvG4AcEYcA/CICAjxAE4XV8wwXgDwRAAICjmBwb8D6uAQQAOK67EHh+6Mu176IG/IQKIAAgK1IJhQCygwoggJwRDxiECn85//WiKghkHhVAD1m5cqW+9a1v6aKLLlJhYaHuuOMONTU1JbU5efKkKisrNWbMGI0cOVKzZ89Wa2trUpvm5mZVVFRo+PDhKiws1LJly3T69OmkNnv27NH06dMVDAY1efJkVVdXZ3r34CCuoQIADAQB0ENqa2tVWVmp9957TzU1NTp16pRmzZqlr776KtFmyZIlevPNN7Vp0ybV1tbqyJEjuvPOOxPLz5w5o4qKCnV2durdd9/Va6+9purqaq1YsSLR5tChQ6qoqNAtt9yihoYGLV68WA8++KB27NiR1f3FwBECuxcIBKgiAUAvAoZPEM86evSoCgsLVVtbq5tvvlnRaFRjx47V+vXrddddd0mSDh48qCuvvFJ1dXWaOXOmtm3bpttvv11HjhxRUVGRJGndunWqqqrS0aNHlZ+fr6qqKm3dulWNjY2Jbd1zzz1qb2/X9u3bU+pbLBZTOBxWNBpVKBRyfufRL+mGHa9chO/UYWig15gFAoGU2jPVSfdS/S7kga4nF8bXC/vIcdxuVAA9LBqNSpJGjx4tSaqvr9epU6dUVlaWaDN16lRNnDhRdXV1kqS6ujpdc801ifAnSeXl5YrFYtq/f3+iTdd1xNvE1wH/iZ8SzoUPRgBA5nETiEedPXtWixcv1re//W1dffXVkqSWlhbl5+eroKAgqW1RUZFaWloSbbqGv/jy+LLe2sRiMZ04cULDhg27oD8dHR3q6OhI/ByLxQa2g8gYr1T1vIIbQwDgQlQAPaqyslKNjY3asGGD212RdO4GlXA4nHhMmDDB7S6hF4SdCxGK/aNrRTuT1e34taK8N2AjAqAHLVq0SFu2bNHu3bs1fvz4xPPFxcXq7OxUe3t7UvvW1lYVFxcn2px/V3D8577ahEKhbqt/krR8+XJFo9HE4/DhwwPaRwBIRaZDGpdOwFYEQA8xxmjRokXavHmzdu3apUmTJiUtnzFjhoYMGaKdO3cmnmtqalJzc7MikYgkKRKJaN++fWpra0u0qampUSgUUklJSaJN13XE28TX0Z1gMKhQKJT0AIBMy3Q4o/oHW3ENoIdUVlZq/fr1+sUvfqGLLroocc1eOBzWsGHDFA6HNX/+fC1dulSjR49WKBTSww8/rEgkopkzZ0qSZs2apZKSEt13331avXq1Wlpa9Pjjj6uyslLBYFCStGDBAr344ot67LHH9MADD2jXrl3auHGjtm7d6tq+A0BPuobATAQ2rhOFjZgGxkN6OrC9+uqr+od/+AdJ5yaCfvTRR/X666+ro6ND5eXlWrt2beL0riT94Q9/0MKFC7Vnzx6NGDFCc+fO1apVq5SX93Xe37Nnj5YsWaIDBw5o/PjxeuKJJxLbSAXTB3hfqlNyeKECkslpYPqzHaaBGRinpoHpaxuZer9k83XzwnuI47jdCIBICwcO7yMA9n87BMCBIQCmv+3zEQCRaVwDCOQoW0MIclsm39fcEQybEACBHEYIBPqPEAgbEACBHEcIBPqPEIhcRwAELMBXxXkPAQOAm5gGBrBMpqfU8CMnbywAAD+gAggAQJZRkYfbqAACgIuYhNhuVOThFgIgfM2PB0wvfdB7pS9OvY6pzPPX0+/FTwOnEsicGLf4OrzyGjjBb/uS7vulP+voD6fHr7v+d32PR6NRR7cHf+EUMAB0gznhAOQyAiB8zW8VB/gPIRBALuIUMAD0oWsI5I8OALmACiCQZVSUAABuIwDC96jIIJsI8Pbg2IJcRgAEXECIAAC4iQAIAABgGQIg4JL4NCNUAwHv4jQwchV3AQMecH4I5EPH3/qagDf+M/yhp9eKP97gZwRAwIMIhLmHsJB7+HcJPyMAIifED8S5+iFLIAQAOIlrAAEAACxDAEROoTIGeBs3PgHeQAAEAACwDAEQAJB1VAEBdxEAkXOMMZwKBnyAEAi4hwAIAHANIRBwB9PAIGdRBexbIBBIe5yc/OB26rXqq0+9Tegbn6g5lb6ku52ettkfXn5fp7IvXuq/E6+jl/XU//jzsVgsm92Bx1ABBAAfoWIGwAkEQABp4VpL9xACAQwUARAAAMAyBEAAA0IV0B1UAQEMBAEQwIBxOtgdhEAA6SIAAgAAWIYACMAxVAEBwB+YBxDWsO10WSphLBOBLZ11OvXa9LXtnrbTdQ5AJ+ay6886cik0OzGHYqrrcUIujX1f4uPe9T0ejUbd7BJcRgUQAOAptv2xlg02hV2khgAIAPAcQiCQWQRAAIAnEQKdRRUQXREAAQCeRQgEMoMACADwtEAgQBB0EJVASNwFDItw0LtQ/M5Xt7Yd51Qf+goJPW2n6zg4cSdrqutI9a7jgcjm6+ulO3xT4cTr6FfGGMViMbe7ARcRAGEdmyoJfX2AufkB13XbTAOTG5yaBsaJ7WRzPYAfEQBhHdsP+udX3rwQiN2uAMaXpVoRdbICmEuoAPpj24BEAAQk2V0V9MIHjc0VwFxCBdAf2wYkbgIBJNl1MLYp7AIAukcABCzktRBoUwAHAC8gAAIAAFiGAAhYiiog4B6v/fuDfQiAADyDEAgA2UEABADABVQB4SYCIAAAgGUIgAA8xRjDqWBYg+85hluYCBr4/2wMHdn6Ptq+dDf26bweA/0uYDe+CeT8dfn5fei3CbDd/DYOL40D7EQFEAA8xO0wDsAOBEAAVCMAwDIEQAAAAMtwDSAASb1fH4fs6jrmVGcBZAIVQI95+eWXNW3aNIVCIYVCIUUiEW3bti2x/OTJk6qsrNSYMWM0cuRIzZ49W62trUnraG5uVkVFhYYPH67CwkItW7ZMp0+fTmqzZ88eTZ8+XcFgUJMnT1Z1dXU2dg8AAHgAAdBjxo8fr1WrVqm+vl4ffvih/vqv/1rf+973tH//fknSkiVL9Oabb2rTpk2qra3VkSNHdOeddyZ+/8yZM6qoqFBnZ6feffddvfbaa6qurtaKFSsSbQ4dOqSKigrdcsstamho0OLFi/Xggw9qx44dWd9feFN8agqqf+5hOhwAmRQwHGE8b/To0Xr22Wd11113aezYsVq/fr3uuusuSdLBgwd15ZVXqq6uTjNnztS2bdt0++2368iRIyoqKpIkrVu3TlVVVTp69Kjy8/NVVVWlrVu3qrGxMbGNe+65R+3t7dq+fXtKfYrFYgqHw4pGowqFQs7vNLKit2lPshn+nDoM5cI0MP1dj5cwDYy/cBy3GxVADztz5ow2bNigr776SpFIRPX19Tp16pTKysoSbaZOnaqJEyeqrq5OklRXV6drrrkmEf4kqby8XLFYLFFFrKurS1pHvE18Hd3p6OhQLBZLeuSqrtWvXH/0FkDiFahsPJx6XfraTl/j0FsbJ7Zz/jr6Gme/SeW1duJ9m63+ZlK29hHoCQHQg/bt26eRI0cqGAxqwYIF2rx5s0pKStTS0qL8/HwVFBQktS8qKlJLS4skqaWlJSn8xZfHl/XWJhaL6cSJE932aeXKlQqHw4nHhAkTnNhVT/LjBy8AAP1BAPSgKVOmqKGhQXv37tXChQs1d+5cHThwwNU+LV++XNFoNPE4fPiwq/0BAADpYxoYD8rPz9fkyZMlSTNmzNAHH3ygNWvW6O6771ZnZ6fa29uTqoCtra0qLi6WJBUXF+v9999PWl/8LuGubc6/c7i1tVWhUEjDhg3rtk/BYFDBYNCR/fMDL3w9Wjaleu0bACA3UAH0gbNnz6qjo0MzZszQkCFDtHPnzsSypqYmNTc3KxKJSJIikYj27duntra2RJuamhqFQiGVlJQk2nRdR7xNfB0AACC3UQH0mOXLl+u2227TxIkTdezYMa1fv1579uzRjh07FA6HNX/+fC1dulSjR49WKBTSww8/rEgkopkzZ0qSZs2apZKSEt13331avXq1Wlpa9Pjjj6uysjJRwVuwYIFefPFFPfbYY3rggQe0a9cubdy4UVu3bnVz1z2nu4pYLlcFu9s3L1UFbavKAkAmEQA9pq2tTffff78+//xzhcNhTZs2TTt27NDf/M3fSJKee+45DRo0SLNnz1ZHR4fKy8u1du3axO8PHjxYW7Zs0cKFCxWJRDRixAjNnTtXzzzzTKLNpEmTtHXrVi1ZskRr1qzR+PHj9corr6i8vDzr++sHtoUOL4W+rmx7HQAgk5gHEGmxbf6oXA0fPVXVvHhYSOU16KvfvU1509e0OE5spz/ryFVO/FvKhbHraxyysY+2HceRjGsAgRTkwgcOAABxnAIGUpSLIdCtu3/Pr36k0odMfkPH+ZNBZ2o7PW0zE7zwunbHS/+O3KzCeWkcYCcCIGAxtz6EMrXddNfb9Vs5Mrmd89eRrQCerUsY/BZq/NZfJzDlE+IIgIDFvPBh4GQfBloBzPR2uttmLoUzKoDel4v7hPRwDSAAWIDvmAXQFQEQgKuoSGQXIRCARAAEAOsQAgEQAAGgn3KhakkIBOzGTSAAkIauIdCvYSre71wItAD6hwogADjEr0HKrwEWQPoIgADgIEIgAD8gAALAABljfBv8nMQYAP5BAAQAJAy0EkgIBPyBm0AAAEkG+u0s3f0up5gBb6ECCAC4gNOBjcog4C0EQAA5g5DhLEIgkLsIgAByCiHDWZy6BXITARBAzuGuXADoHQEQQM4iBDojEAhQCQRyDHcBA8hphEDnDPTuYADeQQUQAJCyXKoEEmZhMwIgAKBfci0EEgRhIwIgAMB6hEDYhgAIAOi3XLwxhGogbEIABACkLVeDIJDrCIAA4AIvhoyBBDlCIOAvBEDAYnzIAYCdCIAArEcQBmAbAiAAuCTXTpsC8A8CIAC4iOojsok/OhBHAAQAALAMARAAXEYVEEC2EQABwAMIgQCyiQAIAB5BCASQLQRAAPAQQiCAbCAAAgAAWIYACAAeQxUQQKYRAAHAgwiBADIpz+0OAAC6N5AQyIS/AHpDAAQAjyPMAXAap4ABwOM4HQzAaQRAAPABQiAAJxEAAcAnCIEAnEIABAAfIQQCcAIBEAB8xhhDEAQwIARAAAAAyxAAAcCnqAICSBcBEAB8jBAIIB0EQADwOUIggP4iAAJADuDGEAD9QQAEAACwDAEQAHIIVUAAqSAAAgAAWIYACAA5hioggL7kud0BAO4JBAIphYVAIJDRfjgVWPrqZ0/biY+DU+OR6jri2xzoupz8vYFI5X3ipXCaqbH3slzcJ6SHCiCAPvGh4Z5Mh28AdiIAetiqVasUCAS0ePHixHMnT55UZWWlxowZo5EjR2r27NlqbW1N+r3m5mZVVFRo+PDhKiws1LJly3T69OmkNnv27NH06dMVDAY1efJkVVdXZ2GP4GeEQPcQAgE4jQDoUR988IF++tOfatq0aUnPL1myRG+++aY2bdqk2tpaHTlyRHfeeWdi+ZkzZ1RRUaHOzk69++67eu2111RdXa0VK1Yk2hw6dEgVFRW65ZZb1NDQoMWLF+vBBx/Ujh07srZ/8CdCIADkhoDhiO45x48f1/Tp07V27Vr96Ec/0nXXXafnn39e0WhUY8eO1fr163XXXXdJkg4ePKgrr7xSdXV1mjlzprZt26bbb79dR44cUVFRkSRp3bp1qqqq0tGjR5Wfn6+qqipt3bpVjY2NiW3ec889am9v1/bt21PqYywWUzgcVjQaVSgUcn4QkBWpXvN2/u84jWsA++aHQzXXAPoLx3G7UQH0oMrKSlVUVKisrCzp+fr6ep06dSrp+alTp2rixImqq6uTJNXV1emaa65JhD9JKi8vVywW0/79+xNtzl93eXl5Yh3d6ejoUCwWS3oAAAB/4i5gj9mwYYN+/etf64MPPrhgWUtLi/Lz81VQUJD0fFFRkVpaWhJtuoa/+PL4st7axGIxnThxQsOGDbtg2ytXrtTTTz+d9n4BAADvoALoIYcPH9Yjjzyif//3f9fQoUPd7k6S5cuXKxqNJh6HDx92u0uAVbgRBICTCIAeUl9fr7a2Nk2fPl15eXnKy8tTbW2tXnjhBeXl5amoqEidnZ1qb29P+r3W1lYVFxdLkoqLiy+4Kzj+c19tQqFQt9U/SQoGgwqFQkkP2CnXr4vyMkIgAKdwCthDbr31Vu3bty/puXnz5mnq1KmqqqrShAkTNGTIEO3cuVOzZ8+WJDU1Nam5uVmRSESSFIlE9K//+q9qa2tTYWGhJKmmpkahUEglJSWJNm+99VbSdmpqahLrQM9y7QM43ZsQvBACu+t3X/3qaV+73gDixI0M/VmHF8bSKdmaVNypMXNz7G2/AQXuIwB6yEUXXaSrr7466bkRI0ZozJgxiefnz5+vpUuXavTo0QqFQnr44YcViUQ0c+ZMSdKsWbNUUlKi++67T6tXr1ZLS4sef/xxVVZWKhgMSpIWLFigF198UY899pgeeOAB7dq1Sxs3btTWrVuzu8PwlXTuGAYAeBMB0Geee+45DRo0SLNnz1ZHR4fKy8u1du3axPLBgwdry5YtWrhwoSKRiEaMGKG5c+fqmWeeSbSZNGmStm7dqiVLlmjNmjUaP368XnnlFZWXl7uxS0Ba4mE016qyAJANzAOItNg6f1SuhY3+nALu+jteE98HP54Cto2XTgG7yQungG09juMcbgIB0C9eDMG5EAgAIJsIgEA/EDTOIQQCgL8RAIF+ImgAAPyOAAgAAGAZAiAAAIBlmAYGSENPp4G9eG1cpvR2R61XpXPXMwDkIiqAAKzi5YAKANlCAARgHUIgANsRAAE4zg+nWQmBAGxGAASQEYRAAPAuAiAAAIBlCIAAHOWHyl9XVAEB2IhpYABkTNcwSNACAO8gAMJ1TleM3Awafgw5fuxzJsTHwYnxYEx75sTYpHLM8Pp2BtK/VI+ZvA/RG04BI+cEAgHfnYYEACCbCIAAAPgIlT04gQCInEUlEACA7hEAkfMIgQAAJCMAwgqEQAC5JJXTwBz30BsCIAAAPsS1gBgIpoEBACBHMRcnekIFEAAAn+pPqOOUMLqiAogBCYfDA14Hf5UC6A+nrn/raz2Zus7O6WNeuutz4vgN/6ICCABAFlGJgxcQAAEA8BhCIjKNAAgAAGAZAiAAAB5EFRCZRAAEAMCjCIHIFAIgMoo7fAFgYPhec2QCARAAAMAyBEBkHFVAABg4qoBwEhNBY0Ci0ahCoVCf7QiB3hQIBBx/bdycGLevbfe0nfg4pDoe6W6np20OlFf+fTkx+bJTsvU6Zmp/sjFO0WiUyaAtRgUQgOO8EkhsQWUIQH8RAAFkBCEQALyLAAjAUQQ/d1AFBNAfBEAAGWOMSTyQeYRAAKkiAAIAAFiGAAggK6gCZgdVQACpIAACyBpCYHYQAgH0hXkA4TqvfFjZGE7c2OfuttndeyCdvqW7P/HfS/X3nRi3/m7TD7K1L07NN9hXGy/Na5iOnv5dxZ+PRqPZ7hI8hAogXOflAyjcE//+U6/8gQAAuYQACE8gBKI3hEAAcBYBEJ7hdgik2gQAsAUBEDgPIRAAkOsIgPAUt6uAcYRAAEAuIwACPeCUMAAgVxEA4TleqQLGEQQBALmGAAhP8loIlDgt7DbGHwCcw0TQGJBwONzr8q5BrqcP8J7CnhdDIDKD1xr9kcr7xYlJnJ3aTjrr7m29A52wPP48f1TZjQogsoYPeQAAvIEAiKwiBALAwFC5gxMIgMg6QiAADAwhEANFAIQrCIEAMDCEQAwEARCuMcYQBAFgAAiBSBcBEAMSjUbd7gIAWI0QiHQQAD3mqaeeSkw8HH9MnTo1sfzkyZOqrKzUmDFjNHLkSM2ePVutra1J62hublZFRYWGDx+uwsJCLVu2TKdPn05qs2fPHk2fPl3BYFCTJ09WdXV12n2migcA7iIEor8IgB501VVX6fPPP0883nnnncSyJUuW6M0339SmTZtUW1urI0eO6M4770wsP3PmjCoqKtTZ2al3331Xr732mqqrq7VixYpEm0OHDqmiokK33HKLGhoatHjxYj344IPasWNH2n0mBAKAuwiB6I+A4ZPbU5566im98cYbamhouGBZNBrV2LFjtX79et11112SpIMHD+rKK69UXV2dZs6cqW3btun222/XkSNHVFRUJElat26dqqqqdPToUeXn56uqqkpbt25VY2NjYt333HOP2tvbtX379pT6GYvFFA6HFY1GFQqFkpZ1PQjx9gLgBicmgnZqO+lseyBhLtX9im+ju+M4ch8VQA/69NNPNW7cOF1xxRWaM2eOmpubJUn19fU6deqUysrKEm2nTp2qiRMnqq6uTpJUV1ena665JhH+JKm8vFyxWEz79+9PtOm6jnib+DoGitAHAO6hEohU8FVwHlNaWqrq6mpNmTJFn3/+uZ5++mnddNNNamxsVEtLi/Lz81VQUJD0O0VFRWppaZEktbS0JIW/+PL4st7axGIxnThxQsOGDbugXx0dHero6Ej8HIvFet0PYwwHIQBwSSAQ4I9x9IoA6DG33XZb4v+nTZum0tJSXXbZZdq4cWO3wSxbVq5cqaeffrpfv9Of0xAcqAAAyB5OAXtcQUGBvvnNb+qzzz5TcXGxOjs71d7entSmtbVVxcXFkqTi4uIL7gqO/9xXm1Ao1GPIXL58uaLRaOJx+PBhJ3YvgWohACfxRyXQOwKgxx0/fly//e1vdckll2jGjBkaMmSIdu7cmVje1NSk5uZmRSIRSVIkEtG+ffvU1taWaFNTU6NQKKSSkpJEm67riLeJr6M7wWBQoVAo6eEU2yaEPn+aHzcfbvfHa7rrUzr99uO+Z0s23zfxY0tPDyf0tY2eHn3tY7rr7c/+MY+r3QiAHvNP//RPqq2t1e9//3u9++67+v73v6/Bgwfr3nvvVTgc1vz587V06VLt3r1b9fX1mjdvniKRiGbOnClJmjVrlkpKSnTffffp448/1o4dO/T444+rsrJSwWBQkrRgwQL97ne/02OPPaaDBw9q7dq12rhxo5YsWeLmrgOeZNsfKADswDWAHvO///u/uvfee/XFF19o7NixuvHGG/Xee+9p7NixkqTnnntOgwYN0uzZs9XR0aHy8nKtXbs28fuDBw/Wli1btHDhQkUiEY0YMUJz587VM888k2gzadIkbd26VUuWLNGaNWs0fvx4vfLKKyovL8/6/sJufrr+M95Pm6t3AHIH8wAiLb3NA4i+eSVEeOFubS8dglIJpKm26YuX9jubnHi/5cLY9TUO2dhHjuN24xQw4IJc+ACzFa8dgFxAAATgKrcrkABgIwIgAACAZbgJBHBJ11OJVMEAANlEAITr4uHH5mur3Nx3m8f9fE7ODYfuZXtsevvjyom+pPvHmxM3Eg10G+FweMDbgH9xChieQRUMgNOYxxHoHgEQnkIIBJAJhEAgGQEQAGAFQiDwNQIgPIcqIAAAmUUAhCf190vfASAVXBMInEMAhKcRAgFkAiFQikajbncBLiIAAgB8xUtnCKgowq8IgAAAX4oHQS+EQUIg/IYACADwPUIg0D8EQABATvBCNZAQCL8gAMLz3D6gA/AXt48ZhED4AQEQvuD2AR0A+oMQCK8jAMI3vHTBNwD0hRAILyMAwpcIgQD8gBAIryIAAgCQQYRAeBEBEL7F6WAAfkEIhNfkud0BoK8DY18hz60QaIxJ2jYH+PQ59RryGtihu9c5E8eBVNbZn/dcptr2pLv+dz1u8VVwdqMCCKSJ6iPgHXwlG9A/BEDAIQRCAIBfEAABWIOQDgDnEAABWIWbh3Ibp4GB1HATCDyPA3ruy9Zr7LX3UiAQyFqfshF6vTK+TvXDK/uTrp5ulok/H4vFst0leAgBEJ7np2qN3z8w3JKtu4B7uivSLdncNu/N/nP6LuBs4y5g9IZTwPA8Lx9g4X9++gMDAJwSMHy6Ig3RaFQFBQUptZOkcDjcZxsAcEpvx5w4J449qWwnnW33tF4nj5fxbbS3t6e9H/AvTgEjLV988UVK7VI5qHDgAeAGN4896W47E30+duwYx2ELEQCRltGjR0uSmpubrT9wxGIxTZgwQYcPH1YoFHK7O65hHL7GWHyNsTjHi+NgjNGxY8c0btw4t7sCFxAAkZZBg85dPhoOhz1zMHNbKBRiLMQ4dMVYfI2xOMdr42D7H/A24yYQAAAAyxAAAQAALEMARFqCwaCefPJJBYNBt7viOsbiHMbha4zF1xiLcxgHeA3TwAAAAFiGCiAAAIBlCIAAAACWIQACAABYhgAIAABgGQIgAACAZQiAAAAAliEAAgAAWIYACAAAYBkCIAAAgGUIgAAAAJYhAAIAAFiGAAgAAGAZAiAAAIBlCIAAAACWIQACAABYhgAIAABgGQIgAACAZQiAAAAAliEAAgAAWIYACAAAYBkCIAAAgGUIgAAAAJYhAAIAAFiGAAgAAGAZAiAAAIBlCIAAAACWIQACAABYhgAIAABgGQIgAACAZQiAAAAAliEAAgAAWIYACAAAYBkCIAAAgGUIgAAAAJYhAAIAAFiGAAgAAGAZAiAAAIBlCIAAAACWIQACAABYhgAIAABgGQIgAACAZQiAAAAAliEAAgAAWIYACAAAYBkCIAAAgGUIgAAAAJb5fxMAo47iLQCwAAAAAElFTkSuQmCC",
-      "text/html": [
-       "\n",
-       "            <div style=\"display: inline-block;\">\n",
-       "                <div class=\"jupyter-widgets widget-label\" style=\"text-align: center;\">\n",
-       "                    Figure\n",
-       "                </div>\n",
-       "                <img src='data:image/png;base64,iVBORw0KGgoAAAANSUhEUgAAAoAAAAHgCAYAAAA10dzkAAAAOXRFWHRTb2Z0d2FyZQBNYXRwbG90bGliIHZlcnNpb24zLjguNCwgaHR0cHM6Ly9tYXRwbG90bGliLm9yZy8fJSN1AAAACXBIWXMAAA9hAAAPYQGoP6dpAAA1OklEQVR4nO3df3AUdZ7/8ddAyPDLmQCSRAQUi10wKnrgGuZWvfLMkfXi3rpilXqUcohuwQVLwMMsd4o/aq+gsGoVV5G9stb4xyELV4e7gsCl+BHPNaJmjRJYcrrLbrjFJKxuZsCDhB+f7x98Z8xAfkwmPdPd83k+qqY00590f/ozQ88r7+7+TMAYYwQAAABrDHK7AwAAAMguAiAAAIBlCIAAAACWIQACAABYhgAIAABgGQIgAACAZQiAAAAAliEAAgAAWIYACAAAYBkCIAAAgGUIgAAAAJYhAAIAAFiGAAgAAGAZAiAAAIBlCIAAAACWIQACAABYhgAIAABgGQIgAACAZQiAAAAAliEAAgAAWIYACAAAYBkCIAAAgGUIgAAAAJYhAAIAAFiGAAgAAGAZAiAAAIBlCIAAAACWIQACAABYhgAIAABgGQIgAACAZQiAAAAAliEAAgAAWIYACAAAYBkCIAAAgGUIgEjLSy+9pMsvv1xDhw5VaWmp3n//fbe7NCBvv/22vvvd72rcuHEKBAJ64403kpYbY7RixQpdcsklGjZsmMrKyvTpp58mtfnyyy81Z84chUIhFRQUaP78+Tp+/HhSm08++UQ33XSThg4dqgkTJmj16tWZ3rV+Wblypb71rW/poosuUmFhoe644w41NTUltTl58qQqKys1ZswYjRw5UrNnz1Zra2tSm+bmZlVUVGj48OEqLCzUsmXLdPr06aQ2e/bs0fTp0xUMBjV58mRVV1dnevf65eWXX9a0adMUCoUUCoUUiUS0bdu2xHJbxuF8q1atUiAQ0OLFixPP2TIWTz31lAKBQNJj6tSpieW2jANyhAH6acOGDSY/P9/87Gc/M/v37zcPPfSQKSgoMK2trW53LW1vvfWW+Zd/+Rfzn//5n0aS2bx5c9LyVatWmXA4bN544w3z8ccfm7/7u78zkyZNMidOnEi0+c53vmOuvfZa895775n//u//NpMnTzb33ntvYnk0GjVFRUVmzpw5prGx0bz++utm2LBh5qc//Wm2drNP5eXl5tVXXzWNjY2moaHB/O3f/q2ZOHGiOX78eKLNggULzIQJE8zOnTvNhx9+aGbOnGn+8i//MrH89OnT5uqrrzZlZWXmo48+Mm+99Za5+OKLzfLlyxNtfve735nhw4ebpUuXmgMHDpif/OQnZvDgwWb79u1Z3d/e/PKXvzRbt241//M//2OamprMP//zP5shQ4aYxsZGY4w949DV+++/by6//HIzbdo088gjjySet2UsnnzySXPVVVeZzz//PPE4evRoYrkt44DcQABEv91www2msrIy8fOZM2fMuHHjzMqVK13slXPOD4Bnz541xcXF5tlnn008197eboLBoHn99deNMcYcOHDASDIffPBBos22bdtMIBAwf/zjH40xxqxdu9aMGjXKdHR0JNpUVVWZKVOmZHiP0tfW1mYkmdraWmPMuf0eMmSI2bRpU6LNb37zGyPJ1NXVGWPOhelBgwaZlpaWRJuXX37ZhEKhxL4/9thj5qqrrkra1t13323Ky8szvUsDMmrUKPPKK69YOQ7Hjh0z3/jGN0xNTY35q7/6q0QAtGksnnzySXPttdd2u8ymcUBu4BQw+qWzs1P19fUqKytLPDdo0CCVlZWprq7OxZ5lzqFDh9TS0pK0z+FwWKWlpYl9rqurU0FBga6//vpEm7KyMg0aNEh79+5NtLn55puVn5+faFNeXq6mpib9+c9/ztLe9E80GpUkjR49WpJUX1+vU6dOJY3F1KlTNXHixKSxuOaaa1RUVJRoU15erlgspv379yfadF1HvI1X30NnzpzRhg0b9NVXXykSiVg5DpWVlaqoqLigv7aNxaeffqpx48bpiiuu0Jw5c9Tc3CzJvnGA/xEA0S9/+tOfdObMmaQDmCQVFRWppaXFpV5lVny/etvnlpYWFRYWJi3Py8vT6NGjk9p0t46u2/CSs2fPavHixfr2t7+tq6++WtK5fubn56ugoCCp7flj0dd+9tQmFovpxIkTmdidtOzbt08jR45UMBjUggULtHnzZpWUlFg3Dhs2bNCvf/1rrVy58oJlNo1FaWmpqqurtX37dr388ss6dOiQbrrpJh07dsyqcUBuyHO7AwC8qbKyUo2NjXrnnXfc7oprpkyZooaGBkWjUf3Hf/yH5s6dq9raWre7lVWHDx/WI488opqaGg0dOtTt7rjqtttuS/z/tGnTVFpaqssuu0wbN27UsGHDXOwZ0H9UANEvF198sQYPHnzBnW2tra0qLi52qVeZFd+v3va5uLhYbW1tSctPnz6tL7/8MqlNd+voug2vWLRokbZs2aLdu3dr/PjxieeLi4vV2dmp9vb2pPbnj0Vf+9lTm1Ao5KkP0vz8fE2ePFkzZszQypUrde2112rNmjVWjUN9fb3a2to0ffp05eXlKS8vT7W1tXrhhReUl5enoqIia8bifAUFBfrmN7+pzz77zKr3BHIDARD9kp+frxkzZmjnzp2J586ePaudO3cqEom42LPMmTRpkoqLi5P2ORaLae/evYl9jkQiam9vV319faLNrl27dPbsWZWWlibavP322zp16lSiTU1NjaZMmaJRo0ZlaW96Z4zRokWLtHnzZu3atUuTJk1KWj5jxgwNGTIkaSyamprU3NycNBb79u1LCsQ1NTUKhUIqKSlJtOm6jngbr7+Hzp49q46ODqvG4dZbb9W+ffvU0NCQeFx//fWaM2dO4v9tGYvzHT9+XL/97W91ySWXWPWeQI5w+y4U+M+GDRtMMBg01dXV5sCBA+YHP/iBKSgoSLqzzW+OHTtmPvroI/PRRx8ZSebHP/6x+eijj8wf/vAHY8y5aWAKCgrML37xC/PJJ5+Y733ve91OA/MXf/EXZu/eveadd94x3/jGN5KmgWlvbzdFRUXmvvvuM42NjWbDhg1m+PDhnpoGZuHChSYcDps9e/YkTXXxf//3f4k2CxYsMBMnTjS7du0yH374oYlEIiYSiSSWx6e6mDVrlmloaDDbt283Y8eO7Xaqi2XLlpnf/OY35qWXXvLcVBc//OEPTW1trTl06JD55JNPzA9/+EMTCATMf/3Xfxlj7BmH7nS9C9gYe8bi0UcfNXv27DGHDh0yv/rVr0xZWZm5+OKLTVtbmzHGnnFAbiAAIi0/+clPzMSJE01+fr654YYbzHvvved2lwZk9+7dRtIFj7lz5xpjzk0F88QTT5iioiITDAbNrbfeapqampLW8cUXX5h7773XjBw50oRCITNv3jxz7NixpDYff/yxufHGG00wGDSXXnqpWbVqVbZ2MSXdjYEk8+qrrybanDhxwvzjP/6jGTVqlBk+fLj5/ve/bz7//POk9fz+9783t912mxk2bJi5+OKLzaOPPmpOnTqV1Gb37t3muuuuM/n5+eaKK65I2oYXPPDAA+ayyy4z+fn5ZuzYsebWW29NhD9j7BmH7pwfAG0Zi7vvvttccsklJj8/31x66aXm7rvvNp999lliuS3jgNwQMMYYd2qPAAAAcAPXAAIAAFiGAAgAAGAZAiAAAIBlCIAAAACWIQACAABYhgAIAABgGQIgAACAZQiAlnvppZd0+eWXa+jQoSotLdX777+f0u91dHToqaeeUkdHR4Z76H2MxTmMw9cYi68xFucwDvAaJoK22M9//nPdf//9WrdunUpLS/X8889r06ZNampqUmFhYa+/G4vFFA6HFY1GFQqFstRjb2IszmEcvsZYfI2xOIdxgNdQAbTYj3/8Yz300EOaN2+eSkpKtG7dOg0fPlw/+9nP3O4aAADIIAKgpTo7O1VfX6+ysrLEc4MGDVJZWZnq6upc7BkAAMi0PLc7AHf86U9/0pkzZ1RUVJT0fFFRkQ4ePHhB+46OjqRrV9rb2yVJ0Wg0o/30g1gslvRfWzEOX2MsvsZYnOPFcTDG6NixYxo3bpwGDaIeZBsCIFKycuVKPf300xc8P3HiRBd6400TJkxwuwuewDh8jbH4GmNxjhfH4fDhwxo/frzb3UCWEQAtdfHFF2vw4MFqbW1Ner61tVXFxcUXtF++fLmWLl2a+DkajToW/qgiAnBaOBzus40Tx57etuP1Y1u87xdddJHLPYEbCICWys/P14wZM7Rz507dcccdkqSzZ89q586dWrRo0QXtg8GggsFgRvrCHXEA3JDpY084HJYfJtoIBAJudwEuIABabOnSpZo7d66uv/563XDDDXr++ef11Vdfad68eW53DQByQiAQ8EUIhH0IgBa7++67dfToUa1YsUItLS267rrrtH379gtuDAEAALmFiaCRlvikpk7gLQjAaamc1nTi2JPq6VMvHufifWdyajtx3zcAABnGdXbwGgIgAABZQAiElxAAAQDWMMYkHk6vL5WHl3h9mhpkFgEQAGCNQCBAJQ4QARAAYCFCYGqTZSN3EQABAEgTQRJ+RQAEAGAACIHwIwIgAAADRAiE3xAAAQBwACEQfkIABADAIYRA+AUBEAAAwDJ5bncA/ubEd0g68Rez1yZYBZA52fye377W09/txPve1+9l47gYjUaZCsZiVAABAOiB06d0+WMVXkEABACgF26EQIIiMo0ACABAH9z4CjlCIDKJAAgAQIqyHQSNMQRBZAQBEACAfqIaCL8jACInMPcWgGzjuAM/IwAiZ3AwBpDLqALCScwDiJzSWwjk4AnA77o7jvV03OvueWNMSvMbIvdRAQQAwMfSCXOcMQEBENZwYxoHAMgGKnroLwIgAACAZQiAsA5VQACA7QiAsBKngwHkGk4Doz+4CxhW6xoCOXgC8Lv4cYw/cNEXKoAAXEdFFgCyiwAIwDPiQZAwCAwMZzTQF04Bw3U9HaiyHQJS2R4H1ezp6fXgNQCAgaMCCM/igx4AgMwgAMLTCIE4H6eIAWDgCIAAfInrBe3FH4bAwBEAAQAALEMABPqBapM3UQm0jzGGSiAwAARAoJ8IGgAAvyMAAmkgBALeQBUQSA8BEBgAgiDgPkIg0H9MBA3P8+p3W8b7w/cJ+weTS+cuXkOgf6gAAgAAWIYACN/ww11/zE3nX7xmAGxCAITveD0ExhEEAQBeRQAEMowQCADwGgIgfMkvVcA4qoEAAC8hAAJZRAgEAHgBARAAuiCkA7AB8wDCt7qeBvbTh3ZvffXbqe1c1df7idfJDn49xgCpoAIIeAgfMgCAbCAAAh5DCPQ/XsPcQ9UXuYYACAAZwJ3fuYcQiFxCAASADCII5hZCIHIFARAAAMAyBEAAyBIqgbmBKiByAQEQALKIEAjACwiAAJBlhED/owoIv2MiaOSE7g7Gfv6QZSLi3OPn96OTuhsHv76f/dpvQKICiBzGwRnwB8IxkH0EQI95++239d3vflfjxo1TIBDQG2+8kbTcGKMVK1bokksu0bBhw1RWVqZPP/00qc2XX36pOXPmKBQKqaCgQPPnz9fx48eT2nzyySe66aabNHToUE2YMEGrV6/O9K65ghAI+EN8uhzCIJAdBECP+eqrr3TttdfqpZde6nb56tWr9cILL2jdunXau3evRowYofLycp08eTLRZs6cOdq/f79qamq0ZcsWvf322/rBD36QWB6LxTRr1ixddtllqq+v17PPPqunnnpK//Zv/5bx/XODMSbngmDXD8vuHgCQa8c9OMzAsySZzZs3J34+e/asKS4uNs8++2ziufb2dhMMBs3rr79ujDHmwIEDRpL54IMPEm22bdtmAoGA+eMf/2iMMWbt2rVm1KhRpqOjI9GmqqrKTJkyJeW+RaNRI8lEo9F0dy+rJOXkI1dkazx6+72u/83UdnLxtesvxiZ7enuvx4/ffjqOw1lUAH3k0KFDamlpUVlZWeK5cDis0tJS1dXVSZLq6upUUFCg66+/PtGmrKxMgwYN0t69exNtbr75ZuXn5yfalJeXq6mpSX/+85+73XZHR4disVjSw09Mjv4lTLUPAJAOAqCPtLS0SJKKioqSni8qKkosa2lpUWFhYdLyvLw8jR49OqlNd+vouo3zrVy5UuFwOPGYMGHCwHcIjuDULwCgvwiASMny5csVjUYTj8OHD7vdJXSDIAggzuTg9c9wDgHQR4qLiyVJra2tSc+3trYmlhUXF6utrS1p+enTp/Xll18mteluHV23cb5gMKhQKJT08BubDoYEQfgZNzk5K37six//bDoWomcEQB+ZNGmSiouLtXPnzsRzsVhMe/fuVSQSkSRFIhG1t7ervr4+0WbXrl06e/asSktLE23efvttnTp1KtGmpqZGU6ZM0ahRo7K0N8gGPiwBAN0hAHrM8ePH1dDQoIaGBknnbvxoaGhQc3OzAoGAFi9erB/96Ef65S9/qX379un+++/XuHHjdMcdd0iSrrzySn3nO9/RQw89pPfff1+/+tWvtGjRIt1zzz0aN26cJOnv//7vlZ+fr/nz52v//v36+c9/rjVr1mjp0qUu7TUAAMgqt24/Rvd2797d7a37c+fONcacmwrmiSeeMEVFRSYYDJpbb73VNDU1Ja3jiy++MPfee68ZOXKkCYVCZt68eebYsWNJbT7++GNz4403mmAwaC699FKzatWqfvXT79MHdDfGufzwumztZ2+/1/W/mdqOn16TTLHh/ewXfj+OY2ACxnAhAPovFospHA4rGo368npA206Nev2fuVOvR1/72dN2jDEKBAKJ/2ZqO/1ZR65y4rW2deyc5vfjOAaGU8Cwkm0fILYFXgBA7wiAsJZtIRAAgDgCIAAAgGUIgLCaTVVATgMDAOLy3O4A4LZ4CLQhIJ2/j14JwOf3w4bXAnbr+h73yr9D2IUKIADPMXxTASzCHzxwAxVAAJ5lU3UWdqMiiGyjAggAAGAZAiAAAIBlCIAAPI9TYrAJlzwgGwiAAAAAliEAAv8fVSYAgC0IgEAXNoZATjcBgH2YBgY4T28hMFfDUnf75bUwbIzJ2fEHgGyjAgigW4FAgMAFADmKAAgAAGAZAiAAAIBlCIAAeuWl08Beuy4RAPyKAAgAAGAZAiCAPnmpCggAGDgCIAAAgGWYBxDoh67XoNlWFfPKXIFcBwgAA0cFEAAAwDIEQGAAbK9G2VYFBYBcQQAEBogQSAgEAL8hAAIYMEIgAPgLARAAAMAyBEDAAbafBgYA+AsBEIAjOA0MAP5BAATSdH7VjyogIRAA/IKJoAE4qqcQ6IWA7IU+AIAXUAEEHETA6JnXq4O8dgBsQgAEHGaMIUz0wOshEABsQQAEMoQg2D1CIAC4j2sAgQzrGgIJPwAAL6ACCGQRFUEAgBcQAAFknVcroYFAgJAOwAoEQAA4DyEQQK4jAAJAN7iJB0Au4yYQIMu8FCrcPOXZ9TSwU33o69RyT9uJj0N3y7t7Lt3tdLfNTJ4Oz/Zrm8q+eO3935tM9tVL4wA7EQABj8nm9XGZDiDZlu6Havz3Ug3EfbXpTxDKpSCQavDNxnayuZ50uBk+AYlTwIDncOD3vkAg0OsHeLyayGsJwKsIgACQpr6CoMS1hAC8iQAIAABgGQIgAGQJlUAAXkEABACHpHrzB0EQgNsIgIAHERD8K5fuqgaQuwiAAJAFhHoAXsI8gIBHdQ0MVJW8jdcHgN9QAQR8gOvG4AcEYcA/CICAjxAE4XV8wwXgDwRAAICjmBwb8D6uAQQAOK67EHh+6Mu176IG/IQKIAAgK1IJhQCygwoggJwRDxiECn85//WiKghkHhVAD1m5cqW+9a1v6aKLLlJhYaHuuOMONTU1JbU5efKkKisrNWbMGI0cOVKzZ89Wa2trUpvm5mZVVFRo+PDhKiws1LJly3T69OmkNnv27NH06dMVDAY1efJkVVdXZ3r34CCuoQIADAQB0ENqa2tVWVmp9957TzU1NTp16pRmzZqlr776KtFmyZIlevPNN7Vp0ybV1tbqyJEjuvPOOxPLz5w5o4qKCnV2durdd9/Va6+9purqaq1YsSLR5tChQ6qoqNAtt9yihoYGLV68WA8++KB27NiR1f3FwBECuxcIBKgiAUAvAoZPEM86evSoCgsLVVtbq5tvvlnRaFRjx47V+vXrddddd0mSDh48qCuvvFJ1dXWaOXOmtm3bpttvv11HjhxRUVGRJGndunWqqqrS0aNHlZ+fr6qqKm3dulWNjY2Jbd1zzz1qb2/X9u3bU+pbLBZTOBxWNBpVKBRyfufRL+mGHa9chO/UYWig15gFAoGU2jPVSfdS/S7kga4nF8bXC/vIcdxuVAA9LBqNSpJGjx4tSaqvr9epU6dUVlaWaDN16lRNnDhRdXV1kqS6ujpdc801ifAnSeXl5YrFYtq/f3+iTdd1xNvE1wH/iZ8SzoUPRgBA5nETiEedPXtWixcv1re//W1dffXVkqSWlhbl5+eroKAgqW1RUZFaWloSbbqGv/jy+LLe2sRiMZ04cULDhg27oD8dHR3q6OhI/ByLxQa2g8gYr1T1vIIbQwDgQlQAPaqyslKNjY3asGGD212RdO4GlXA4nHhMmDDB7S6hF4SdCxGK/aNrRTuT1e34taK8N2AjAqAHLVq0SFu2bNHu3bs1fvz4xPPFxcXq7OxUe3t7UvvW1lYVFxcn2px/V3D8577ahEKhbqt/krR8+XJFo9HE4/DhwwPaRwBIRaZDGpdOwFYEQA8xxmjRokXavHmzdu3apUmTJiUtnzFjhoYMGaKdO3cmnmtqalJzc7MikYgkKRKJaN++fWpra0u0qampUSgUUklJSaJN13XE28TX0Z1gMKhQKJT0AIBMy3Q4o/oHW3ENoIdUVlZq/fr1+sUvfqGLLroocc1eOBzWsGHDFA6HNX/+fC1dulSjR49WKBTSww8/rEgkopkzZ0qSZs2apZKSEt13331avXq1Wlpa9Pjjj6uyslLBYFCStGDBAr344ot67LHH9MADD2jXrl3auHGjtm7d6tq+A0BPuobATAQ2rhOFjZgGxkN6OrC9+uqr+od/+AdJ5yaCfvTRR/X666+ro6ND5eXlWrt2beL0riT94Q9/0MKFC7Vnzx6NGDFCc+fO1apVq5SX93Xe37Nnj5YsWaIDBw5o/PjxeuKJJxLbSAXTB3hfqlNyeKECkslpYPqzHaaBGRinpoHpaxuZer9k83XzwnuI47jdCIBICwcO7yMA9n87BMCBIQCmv+3zEQCRaVwDCOQoW0MIclsm39fcEQybEACBHEYIBPqPEAgbEACBHEcIBPqPEIhcRwAELMBXxXkPAQOAm5gGBrBMpqfU8CMnbywAAD+gAggAQJZRkYfbqAACgIuYhNhuVOThFgIgfM2PB0wvfdB7pS9OvY6pzPPX0+/FTwOnEsicGLf4OrzyGjjBb/uS7vulP+voD6fHr7v+d32PR6NRR7cHf+EUMAB0gznhAOQyAiB8zW8VB/gPIRBALuIUMAD0oWsI5I8OALmACiCQZVSUAABuIwDC96jIIJsI8Pbg2IJcRgAEXECIAAC4iQAIAABgGQIg4JL4NCNUAwHv4jQwchV3AQMecH4I5EPH3/qagDf+M/yhp9eKP97gZwRAwIMIhLmHsJB7+HcJPyMAIifED8S5+iFLIAQAOIlrAAEAACxDAEROoTIGeBs3PgHeQAAEAACwDAEQAJB1VAEBdxEAkXOMMZwKBnyAEAi4hwAIAHANIRBwB9PAIGdRBexbIBBIe5yc/OB26rXqq0+9Tegbn6g5lb6ku52ettkfXn5fp7IvXuq/E6+jl/XU//jzsVgsm92Bx1ABBAAfoWIGwAkEQABp4VpL9xACAQwUARAAAMAyBEAAA0IV0B1UAQEMBAEQwIBxOtgdhEAA6SIAAgAAWIYACMAxVAEBwB+YBxDWsO10WSphLBOBLZ11OvXa9LXtnrbTdQ5AJ+ay6886cik0OzGHYqrrcUIujX1f4uPe9T0ejUbd7BJcRgUQAOAptv2xlg02hV2khgAIAPAcQiCQWQRAAIAnEQKdRRUQXREAAQCeRQgEMoMACADwtEAgQBB0EJVASNwFDItw0LtQ/M5Xt7Yd51Qf+goJPW2n6zg4cSdrqutI9a7jgcjm6+ulO3xT4cTr6FfGGMViMbe7ARcRAGEdmyoJfX2AufkB13XbTAOTG5yaBsaJ7WRzPYAfEQBhHdsP+udX3rwQiN2uAMaXpVoRdbICmEuoAPpj24BEAAQk2V0V9MIHjc0VwFxCBdAf2wYkbgIBJNl1MLYp7AIAukcABCzktRBoUwAHAC8gAAIAAFiGAAhYiiog4B6v/fuDfQiAADyDEAgA2UEABADABVQB4SYCIAAAgGUIgAA8xRjDqWBYg+85hluYCBr4/2wMHdn6Ptq+dDf26bweA/0uYDe+CeT8dfn5fei3CbDd/DYOL40D7EQFEAA8xO0wDsAOBEAAVCMAwDIEQAAAAMtwDSAASb1fH4fs6jrmVGcBZAIVQI95+eWXNW3aNIVCIYVCIUUiEW3bti2x/OTJk6qsrNSYMWM0cuRIzZ49W62trUnraG5uVkVFhYYPH67CwkItW7ZMp0+fTmqzZ88eTZ8+XcFgUJMnT1Z1dXU2dg8AAHgAAdBjxo8fr1WrVqm+vl4ffvih/vqv/1rf+973tH//fknSkiVL9Oabb2rTpk2qra3VkSNHdOeddyZ+/8yZM6qoqFBnZ6feffddvfbaa6qurtaKFSsSbQ4dOqSKigrdcsstamho0OLFi/Xggw9qx44dWd9feFN8agqqf+5hOhwAmRQwHGE8b/To0Xr22Wd11113aezYsVq/fr3uuusuSdLBgwd15ZVXqq6uTjNnztS2bdt0++2368iRIyoqKpIkrVu3TlVVVTp69Kjy8/NVVVWlrVu3qrGxMbGNe+65R+3t7dq+fXtKfYrFYgqHw4pGowqFQs7vNLKit2lPshn+nDoM5cI0MP1dj5cwDYy/cBy3GxVADztz5ow2bNigr776SpFIRPX19Tp16pTKysoSbaZOnaqJEyeqrq5OklRXV6drrrkmEf4kqby8XLFYLFFFrKurS1pHvE18Hd3p6OhQLBZLeuSqrtWvXH/0FkDiFahsPJx6XfraTl/j0FsbJ7Zz/jr6Gme/SeW1duJ9m63+ZlK29hHoCQHQg/bt26eRI0cqGAxqwYIF2rx5s0pKStTS0qL8/HwVFBQktS8qKlJLS4skqaWlJSn8xZfHl/XWJhaL6cSJE932aeXKlQqHw4nHhAkTnNhVT/LjBy8AAP1BAPSgKVOmqKGhQXv37tXChQs1d+5cHThwwNU+LV++XNFoNPE4fPiwq/0BAADpYxoYD8rPz9fkyZMlSTNmzNAHH3ygNWvW6O6771ZnZ6fa29uTqoCtra0qLi6WJBUXF+v9999PWl/8LuGubc6/c7i1tVWhUEjDhg3rtk/BYFDBYNCR/fMDL3w9Wjaleu0bACA3UAH0gbNnz6qjo0MzZszQkCFDtHPnzsSypqYmNTc3KxKJSJIikYj27duntra2RJuamhqFQiGVlJQk2nRdR7xNfB0AACC3UQH0mOXLl+u2227TxIkTdezYMa1fv1579uzRjh07FA6HNX/+fC1dulSjR49WKBTSww8/rEgkopkzZ0qSZs2apZKSEt13331avXq1Wlpa9Pjjj6uysjJRwVuwYIFefPFFPfbYY3rggQe0a9cubdy4UVu3bnVz1z2nu4pYLlcFu9s3L1UFbavKAkAmEQA9pq2tTffff78+//xzhcNhTZs2TTt27NDf/M3fSJKee+45DRo0SLNnz1ZHR4fKy8u1du3axO8PHjxYW7Zs0cKFCxWJRDRixAjNnTtXzzzzTKLNpEmTtHXrVi1ZskRr1qzR+PHj9corr6i8vDzr++sHtoUOL4W+rmx7HQAgk5gHEGmxbf6oXA0fPVXVvHhYSOU16KvfvU1509e0OE5spz/ryFVO/FvKhbHraxyysY+2HceRjGsAgRTkwgcOAABxnAIGUpSLIdCtu3/Pr36k0odMfkPH+ZNBZ2o7PW0zE7zwunbHS/+O3KzCeWkcYCcCIGAxtz6EMrXddNfb9Vs5Mrmd89eRrQCerUsY/BZq/NZfJzDlE+IIgIDFvPBh4GQfBloBzPR2uttmLoUzKoDel4v7hPRwDSAAWIDvmAXQFQEQgKuoSGQXIRCARAAEAOsQAgEQAAGgn3KhakkIBOzGTSAAkIauIdCvYSre71wItAD6hwogADjEr0HKrwEWQPoIgADgIEIgAD8gAALAABljfBv8nMQYAP5BAAQAJAy0EkgIBPyBm0AAAEkG+u0s3f0up5gBb6ECCAC4gNOBjcog4C0EQAA5g5DhLEIgkLsIgAByCiHDWZy6BXITARBAzuGuXADoHQEQQM4iBDojEAhQCQRyDHcBA8hphEDnDPTuYADeQQUQAJCyXKoEEmZhMwIgAKBfci0EEgRhIwIgAMB6hEDYhgAIAOi3XLwxhGogbEIABACkLVeDIJDrCIAA4AIvhoyBBDlCIOAvBEDAYnzIAYCdCIAArEcQBmAbAiAAuCTXTpsC8A8CIAC4iOojsok/OhBHAAQAALAMARAAXEYVEEC2EQABwAMIgQCyiQAIAB5BCASQLQRAAPAQQiCAbCAAAgAAWIYACAAeQxUQQKYRAAHAgwiBADIpz+0OAAC6N5AQyIS/AHpDAAQAjyPMAXAap4ABwOM4HQzAaQRAAPABQiAAJxEAAcAnCIEAnEIABAAfIQQCcAIBEAB8xhhDEAQwIARAAAAAyxAAAcCnqAICSBcBEAB8jBAIIB0EQADwOUIggP4iAAJADuDGEAD9QQAEAACwDAEQAHIIVUAAqSAAAgAAWIYACAA5hioggL7kud0BAO4JBAIphYVAIJDRfjgVWPrqZ0/biY+DU+OR6jri2xzoupz8vYFI5X3ipXCaqbH3slzcJ6SHCiCAPvGh4Z5Mh28AdiIAetiqVasUCAS0ePHixHMnT55UZWWlxowZo5EjR2r27NlqbW1N+r3m5mZVVFRo+PDhKiws1LJly3T69OmkNnv27NH06dMVDAY1efJkVVdXZ2GP4GeEQPcQAgE4jQDoUR988IF++tOfatq0aUnPL1myRG+++aY2bdqk2tpaHTlyRHfeeWdi+ZkzZ1RRUaHOzk69++67eu2111RdXa0VK1Yk2hw6dEgVFRW65ZZb1NDQoMWLF+vBBx/Ujh07srZ/8CdCIADkhoDhiO45x48f1/Tp07V27Vr96Ec/0nXXXafnn39e0WhUY8eO1fr163XXXXdJkg4ePKgrr7xSdXV1mjlzprZt26bbb79dR44cUVFRkSRp3bp1qqqq0tGjR5Wfn6+qqipt3bpVjY2NiW3ec889am9v1/bt21PqYywWUzgcVjQaVSgUcn4QkBWpXvN2/u84jWsA++aHQzXXAPoLx3G7UQH0oMrKSlVUVKisrCzp+fr6ep06dSrp+alTp2rixImqq6uTJNXV1emaa65JhD9JKi8vVywW0/79+xNtzl93eXl5Yh3d6ejoUCwWS3oAAAB/4i5gj9mwYYN+/etf64MPPrhgWUtLi/Lz81VQUJD0fFFRkVpaWhJtuoa/+PL4st7axGIxnThxQsOGDbtg2ytXrtTTTz+d9n4BAADvoALoIYcPH9Yjjzyif//3f9fQoUPd7k6S5cuXKxqNJh6HDx92u0uAVbgRBICTCIAeUl9fr7a2Nk2fPl15eXnKy8tTbW2tXnjhBeXl5amoqEidnZ1qb29P+r3W1lYVFxdLkoqLiy+4Kzj+c19tQqFQt9U/SQoGgwqFQkkP2CnXr4vyMkIgAKdwCthDbr31Vu3bty/puXnz5mnq1KmqqqrShAkTNGTIEO3cuVOzZ8+WJDU1Nam5uVmRSESSFIlE9K//+q9qa2tTYWGhJKmmpkahUEglJSWJNm+99VbSdmpqahLrQM9y7QM43ZsQvBACu+t3X/3qaV+73gDixI0M/VmHF8bSKdmaVNypMXNz7G2/AQXuIwB6yEUXXaSrr7466bkRI0ZozJgxiefnz5+vpUuXavTo0QqFQnr44YcViUQ0c+ZMSdKsWbNUUlKi++67T6tXr1ZLS4sef/xxVVZWKhgMSpIWLFigF198UY899pgeeOAB7dq1Sxs3btTWrVuzu8PwlXTuGAYAeBMB0Geee+45DRo0SLNnz1ZHR4fKy8u1du3axPLBgwdry5YtWrhwoSKRiEaMGKG5c+fqmWeeSbSZNGmStm7dqiVLlmjNmjUaP368XnnlFZWXl7uxS0Ba4mE016qyAJANzAOItNg6f1SuhY3+nALu+jteE98HP54Cto2XTgG7yQungG09juMcbgIB0C9eDMG5EAgAIJsIgEA/EDTOIQQCgL8RAIF+ImgAAPyOAAgAAGAZAiAAAIBlmAYGSENPp4G9eG1cpvR2R61XpXPXMwDkIiqAAKzi5YAKANlCAARgHUIgANsRAAE4zg+nWQmBAGxGAASQEYRAAPAuAiAAAIBlCIAAHOWHyl9XVAEB2IhpYABkTNcwSNACAO8gAMJ1TleM3Awafgw5fuxzJsTHwYnxYEx75sTYpHLM8Pp2BtK/VI+ZvA/RG04BI+cEAgHfnYYEACCbCIAAAPgIlT04gQCInEUlEACA7hEAkfMIgQAAJCMAwgqEQAC5JJXTwBz30BsCIAAAPsS1gBgIpoEBACBHMRcnekIFEAAAn+pPqOOUMLqiAogBCYfDA14Hf5UC6A+nrn/raz2Zus7O6WNeuutz4vgN/6ICCABAFlGJgxcQAAEA8BhCIjKNAAgAAGAZAiAAAB5EFRCZRAAEAMCjCIHIFAIgMoo7fAFgYPhec2QCARAAAMAyBEBkHFVAABg4qoBwEhNBY0Ci0ahCoVCf7QiB3hQIBBx/bdycGLevbfe0nfg4pDoe6W6np20OlFf+fTkx+bJTsvU6Zmp/sjFO0WiUyaAtRgUQgOO8EkhsQWUIQH8RAAFkBCEQALyLAAjAUQQ/d1AFBNAfBEAAGWOMSTyQeYRAAKkiAAIAAFiGAAggK6gCZgdVQACpIAACyBpCYHYQAgH0hXkA4TqvfFjZGE7c2OfuttndeyCdvqW7P/HfS/X3nRi3/m7TD7K1L07NN9hXGy/Na5iOnv5dxZ+PRqPZ7hI8hAogXOflAyjcE//+U6/8gQAAuYQACE8gBKI3hEAAcBYBEJ7hdgik2gQAsAUBEDgPIRAAkOsIgPAUt6uAcYRAAEAuIwACPeCUMAAgVxEA4TleqQLGEQQBALmGAAhP8loIlDgt7DbGHwCcw0TQGJBwONzr8q5BrqcP8J7CnhdDIDKD1xr9kcr7xYlJnJ3aTjrr7m29A52wPP48f1TZjQogsoYPeQAAvIEAiKwiBALAwFC5gxMIgMg6QiAADAwhEANFAIQrCIEAMDCEQAwEARCuMcYQBAFgAAiBSBcBEAMSjUbd7gIAWI0QiHQQAD3mqaeeSkw8HH9MnTo1sfzkyZOqrKzUmDFjNHLkSM2ePVutra1J62hublZFRYWGDx+uwsJCLVu2TKdPn05qs2fPHk2fPl3BYFCTJ09WdXV12n2migcA7iIEor8IgB501VVX6fPPP0883nnnncSyJUuW6M0339SmTZtUW1urI0eO6M4770wsP3PmjCoqKtTZ2al3331Xr732mqqrq7VixYpEm0OHDqmiokK33HKLGhoatHjxYj344IPasWNH2n0mBAKAuwiB6I+A4ZPbU5566im98cYbamhouGBZNBrV2LFjtX79et11112SpIMHD+rKK69UXV2dZs6cqW3btun222/XkSNHVFRUJElat26dqqqqdPToUeXn56uqqkpbt25VY2NjYt333HOP2tvbtX379pT6GYvFFA6HFY1GFQqFkpZ1PQjx9gLgBicmgnZqO+lseyBhLtX9im+ju+M4ch8VQA/69NNPNW7cOF1xxRWaM2eOmpubJUn19fU6deqUysrKEm2nTp2qiRMnqq6uTpJUV1ena665JhH+JKm8vFyxWEz79+9PtOm6jnib+DoGitAHAO6hEohU8FVwHlNaWqrq6mpNmTJFn3/+uZ5++mnddNNNamxsVEtLi/Lz81VQUJD0O0VFRWppaZEktbS0JIW/+PL4st7axGIxnThxQsOGDbugXx0dHero6Ej8HIvFet0PYwwHIQBwSSAQ4I9x9IoA6DG33XZb4v+nTZum0tJSXXbZZdq4cWO3wSxbVq5cqaeffrpfv9Of0xAcqAAAyB5OAXtcQUGBvvnNb+qzzz5TcXGxOjs71d7entSmtbVVxcXFkqTi4uIL7gqO/9xXm1Ao1GPIXL58uaLRaOJx+PBhJ3YvgWohACfxRyXQOwKgxx0/fly//e1vdckll2jGjBkaMmSIdu7cmVje1NSk5uZmRSIRSVIkEtG+ffvU1taWaFNTU6NQKKSSkpJEm67riLeJr6M7wWBQoVAo6eEU2yaEPn+aHzcfbvfHa7rrUzr99uO+Z0s23zfxY0tPDyf0tY2eHn3tY7rr7c/+MY+r3QiAHvNP//RPqq2t1e9//3u9++67+v73v6/Bgwfr3nvvVTgc1vz587V06VLt3r1b9fX1mjdvniKRiGbOnClJmjVrlkpKSnTffffp448/1o4dO/T444+rsrJSwWBQkrRgwQL97ne/02OPPaaDBw9q7dq12rhxo5YsWeLmrgOeZNsfKADswDWAHvO///u/uvfee/XFF19o7NixuvHGG/Xee+9p7NixkqTnnntOgwYN0uzZs9XR0aHy8nKtXbs28fuDBw/Wli1btHDhQkUiEY0YMUJz587VM888k2gzadIkbd26VUuWLNGaNWs0fvx4vfLKKyovL8/6/sJufrr+M95Pm6t3AHIH8wAiLb3NA4i+eSVEeOFubS8dglIJpKm26YuX9jubnHi/5cLY9TUO2dhHjuN24xQw4IJc+ACzFa8dgFxAAATgKrcrkABgIwIgAACAZbgJBHBJ11OJVMEAANlEAITr4uHH5mur3Nx3m8f9fE7ODYfuZXtsevvjyom+pPvHmxM3Eg10G+FweMDbgH9xChieQRUMgNOYxxHoHgEQnkIIBJAJhEAgGQEQAGAFQiDwNQIgPIcqIAAAmUUAhCf190vfASAVXBMInEMAhKcRAgFkAiFQikajbncBLiIAAgB8xUtnCKgowq8IgAAAX4oHQS+EQUIg/IYACADwPUIg0D8EQABATvBCNZAQCL8gAMLz3D6gA/AXt48ZhED4AQEQvuD2AR0A+oMQCK8jAMI3vHTBNwD0hRAILyMAwpcIgQD8gBAIryIAAgCQQYRAeBEBEL7F6WAAfkEIhNfkud0BoK8DY18hz60QaIxJ2jYH+PQ59RryGtihu9c5E8eBVNbZn/dcptr2pLv+dz1u8VVwdqMCCKSJ6iPgHXwlG9A/BEDAIQRCAIBfEAABWIOQDgDnEAABWIWbh3Ibp4GB1HATCDyPA3ruy9Zr7LX3UiAQyFqfshF6vTK+TvXDK/uTrp5ulok/H4vFst0leAgBEJ7np2qN3z8w3JKtu4B7uivSLdncNu/N/nP6LuBs4y5g9IZTwPA8Lx9g4X9++gMDAJwSMHy6Ig3RaFQFBQUptZOkcDjcZxsAcEpvx5w4J449qWwnnW33tF4nj5fxbbS3t6e9H/AvTgEjLV988UVK7VI5qHDgAeAGN4896W47E30+duwYx2ELEQCRltGjR0uSmpubrT9wxGIxTZgwQYcPH1YoFHK7O65hHL7GWHyNsTjHi+NgjNGxY8c0btw4t7sCFxAAkZZBg85dPhoOhz1zMHNbKBRiLMQ4dMVYfI2xOMdr42D7H/A24yYQAAAAyxAAAQAALEMARFqCwaCefPJJBYNBt7viOsbiHMbha4zF1xiLcxgHeA3TwAAAAFiGCiAAAIBlCIAAAACWIQACAABYhgAIAABgGQIgAACAZQiAAAAAliEAAgAAWIYACAAAYBkCIAAAgGUIgAAAAJYhAAIAAFiGAAgAAGAZAiAAAIBlCIAAAACWIQACAABYhgAIAABgGQIgAACAZQiAAAAAliEAAgAAWIYACAAAYBkCIAAAgGUIgAAAAJYhAAIAAFiGAAgAAGAZAiAAAIBlCIAAAACWIQACAABYhgAIAABgGQIgAACAZQiAAAAAliEAAgAAWIYACAAAYBkCIAAAgGUIgAAAAJYhAAIAAFiGAAgAAGAZAiAAAIBlCIAAAACWIQACAABYhgAIAABgGQIgAACAZQiAAAAAliEAAgAAWIYACAAAYBkCIAAAgGUIgAAAAJb5fxMAo47iLQCwAAAAAElFTkSuQmCC' width=640.0/>\n",
-       "            </div>\n",
-       "        "
-      ],
-      "text/plain": [
-       "Canvas(toolbar=Toolbar(toolitems=[('Home', 'Reset original view', 'home', 'home'), ('Back', 'Back to previous …"
-      ]
-     },
-     "metadata": {},
-     "output_type": "display_data"
-    }
-   ],
-   "source": [
-    "# Create the empty adjacency matrix of the graph\n",
-    "number_of_nodes = len(windows_ri_agg.index)\n",
-    "\n",
-    "print('Number of nodes: ', number_of_nodes)\n",
-    "\n",
-    "\n",
-    "adjacency_matrix = np.zeros((number_of_nodes, number_of_nodes))\n",
-    "# K-nearest neighbours\n",
-    "k = 200\n",
-    "\n",
-    "adjacency_matrix = create_adjacency_matrix(nbor_lclids, k)\n",
-    "# Compute the sparsity of the adjacency matrix\n",
-    "sparsity = 1 - sp.sparse.bsr_matrix.count_nonzero(adjacency_matrix) / np.prod(adjacency_matrix.shape)\n",
-    "G = networkx.from_scipy_sparse_array(adjacency_matrix)\n",
-    "print(f'Graph connected for k={k}: {networkx.is_connected(G)}')\n",
-    "print('sparsity: ', sparsity)\n",
-    "\n",
-    "plt.spy(sp.sparse.bsr_matrix.toarray(adjacency_matrix))\n",
-    "plt.show()"
-   ]
-  },
-  {
-   "cell_type": "markdown",
-   "metadata": {},
-   "source": [
-    "### Temporal Learning next!"
-   ]
-  },
-  {
-   "cell_type": "code",
-   "execution_count": null,
-   "metadata": {},
-   "outputs": [
-    {
-     "data": {
-      "text/plain": [
-       "Data(edge_index=[2, 6768116], weight=[6768116], num_nodes=5558)"
-      ]
-     },
-     "execution_count": 82,
-     "metadata": {},
-     "output_type": "execute_result"
-    }
-   ],
-   "source": [
-    "pyg_graph = from_networkx(G)\n",
-    "pyg_graph"
-   ]
-  }
- ],
- "metadata": {
-  "kernelspec": {
-   "display_name": "Python 3 (ipykernel)",
-   "language": "python",
-   "name": "python3"
-  },
-  "language_info": {
-   "codemirror_mode": {
-    "name": "ipython",
-    "version": 3
+   "metadata": {
+      "kernelspec": {
+         "display_name": "Python 3 (ipykernel)",
+         "language": "python",
+         "name": "python3"
+      },
+      "language_info": {
+         "codemirror_mode": {
+            "name": "ipython",
+            "version": 3
+         },
+         "file_extension": ".py",
+         "mimetype": "text/x-python",
+         "name": "python",
+         "nbconvert_exporter": "python",
+         "pygments_lexer": "ipython3",
+         "version": "3.12.3"
+      }
    },
-   "file_extension": ".py",
-   "mimetype": "text/x-python",
-   "name": "python",
-   "nbconvert_exporter": "python",
-   "pygments_lexer": "ipython3",
-   "version": "3.12.3"
-  }
- },
- "nbformat": 4,
- "nbformat_minor": 4
+   "nbformat": 4,
+   "nbformat_minor": 4
 }